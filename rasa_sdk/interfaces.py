--- conflicted
+++ resolved
@@ -243,14 +243,7 @@
             A mapping of extracted slot candidates and their values.
         """
 
-<<<<<<< HEAD
-        slots = {}
-=======
-        slots_to_validate: Dict[Text, Any] = {}
-
-        if not self.active_loop:
-            return slots_to_validate
->>>>>>> 5ff0dcfa
+        slots: Dict[Text, Any] = {}
 
         for event in reversed(self.events):
             # The `FormAction` in Rasa Open Source will append all slot candidates
