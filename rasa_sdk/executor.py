import importlib
import inspect
import logging
import pkgutil
import typing
import warnings
from typing import Text, List, Dict, Any, Type, Union, Callable, Optional, Set, cast
from collections import namedtuple
import types
import sys
import os

from rasa_sdk.interfaces import Tracker, ActionNotFoundException, Action

from rasa_sdk import utils

if typing.TYPE_CHECKING:  # pragma: no cover
    from rasa_sdk.types import ActionCall

logger = logging.getLogger(__name__)


class CollectingDispatcher:
    """Send messages back to user"""

    def __init__(self) -> None:

        self.messages: List[Dict[Text, Any]] = []

    def utter_message(
        self,
        text: Optional[Text] = None,
        image: Optional[Text] = None,
        json_message: Optional[Dict[Text, Any]] = None,
        template: Optional[Text] = None,
        attachment: Optional[Text] = None,
        buttons: Optional[List[Dict[Text, Any]]] = None,
        elements: Optional[List[Dict[Text, Any]]] = None,
        **kwargs: Any,
    ) -> None:
        """"Send a text to the output channel"""

        message = {
            "text": text,
            "buttons": buttons or [],
            "elements": elements or [],
            "custom": json_message or {},
            "template": template,
            "image": image,
            "attachment": attachment,
        }
        message.update(kwargs)

        self.messages.append(message)

    # deprecated
    def utter_custom_message(self, *elements: Dict[Text, Any], **kwargs: Any) -> None:
        warnings.warn(
            "Use of `utter_custom_message` is deprecated. "
            "Use `utter_message(elements=<list of elements>)` instead.",
            FutureWarning,
        )
        self.utter_message(elements=list(elements), **kwargs)

    def utter_elements(self, *elements: Dict[Text, Any], **kwargs: Any) -> None:
        """Sends a message with custom elements to the output channel."""
        warnings.warn(
            "Use of `utter_elements` is deprecated. "
            "Use `utter_message(elements=<list of elements>)` instead.",
            FutureWarning,
        )
        self.utter_message(elements=list(elements), **kwargs)

    def utter_button_message(
        self, text: Text, buttons: List[Dict[Text, Any]], **kwargs: Any
    ) -> None:
        """Sends a message with buttons to the output channel."""
        warnings.warn(
            "Use of `utter_button_message` is deprecated. "
            "Use `utter_message(text=<text> , buttons=<list of buttons>)` instead.",
            FutureWarning,
        )

        self.utter_message(text=text, buttons=buttons, **kwargs)

    def utter_attachment(self, attachment: Text, **kwargs: Any) -> None:
        """Send a message to the client with attachments."""
        warnings.warn(
            "Use of `utter_attachment` is deprecated. "
            "Use `utter_message(attachment=<attachment>)` instead.",
            FutureWarning,
        )

        self.utter_message(attachment=attachment, **kwargs)

    # noinspection PyUnusedLocal
    def utter_button_template(
        self,
        template: Text,
        buttons: List[Dict[Text, Any]],
        tracker: Tracker,
        silent_fail: bool = False,
        **kwargs: Any,
    ) -> None:
        """Sends a message template with buttons to the output channel."""
        warnings.warn(
            "Use of `utter_button_template` is deprecated. "
            "Use `utter_message(template=<template name>, buttons=<list of buttons>)` instead.",
            FutureWarning,
        )

        self.utter_message(template=template, buttons=buttons, **kwargs)

    # noinspection PyUnusedLocal
    def utter_template(
        self, template: Text, tracker: Tracker, silent_fail: bool = False, **kwargs: Any
    ) -> None:
        """"Send a message to the client based on a template."""
        warnings.warn(
            "Use of `utter_template` is deprecated. "
            "Use `utter_message(template=<template_name>)` instead.",
            FutureWarning,
        )

        self.utter_message(template=template, **kwargs)

    def utter_custom_json(self, json_message: Dict[Text, Any], **kwargs: Any) -> None:
        """Sends custom json to the output channel."""
        warnings.warn(
            "Use of `utter_custom_json` is deprecated. "
            "Use `utter_message(json_message=<message dict>)` instead.",
            FutureWarning,
        )

        self.utter_message(json_message=json_message, **kwargs)

    def utter_image_url(self, image: Text, **kwargs: Any) -> None:
        """Sends url of image attachment to the output channel."""
        warnings.warn(
            "Use of `utter_image_url` is deprecated. "
            "Use `utter_message(image=<image url>)` instead.",
            FutureWarning,
        )

        self.utter_message(image=image, **kwargs)


TimestampModule = namedtuple("TimestampModule", ["timestamp", "module"])


class ActionExecutor:
    def __init__(self) -> None:
        self.actions: Dict[Text, Callable] = {}
        self._modules: Dict[Text, TimestampModule] = {}
        self._loaded: Set[Type[Action]] = set()

    def register_action(self, action: Union[Type[Action], Action]) -> None:
        if inspect.isclass(action):
            action = cast(Type[Action], action)
            if action.__module__.startswith("rasa."):
                logger.warning(f"Skipping built in Action {action}.")
                return
            else:
                # Check if this class has already been loaded in the past.
                if action in self._loaded:
                    return

                # Mark the class as "loaded"
                self._loaded.add(action)
                action = action()

        if isinstance(action, Action):
            self.register_function(action.name(), action.run)
        else:
            raise Exception(
                "You can only register instances or subclasses of "
                "type Action. If you want to directly register "
                "a function, use `register_function` instead."
            )

    def register_function(self, name: Text, f: Callable) -> None:
        valid_keys = utils.arguments_of(f)
        if len(valid_keys) < 3:
            raise Exception(
                "You can only register functions that take "
                "3 parameters as arguments. The three parameters "
                "your function will receive are: dispatcher, "
                f"tracker, domain. Your function accepts only {len(valid_keys)} "
                "parameters."
            )

        if name in self.actions:
            logger.info(f"Re-registered function for '{name}'.")
        else:
            logger.info(f"Registered function for '{name}'.")

        self.actions[name] = f

    def _import_submodules(
        self, package: Union[Text, types.ModuleType], recursive: bool = True
    ) -> None:
        """Import a module, or a package and its submodules recursively.

        Args:
            package: Package or module name, or an already loaded Python module.
            recursive: If `True`, and `package` is a package, import all of its
                sub-packages as well.
        """
        if isinstance(package, str):
            package = self._import_module(package)

        if not getattr(package, "__path__", None):
            return

        for loader, name, is_pkg in pkgutil.walk_packages(package.__path__):  # type: ignore  # mypy issue #1422
            full_name = package.__name__ + "." + name
            self._import_module(full_name)

            if recursive and is_pkg:
                self._import_submodules(full_name)

    def _import_module(self, name: Text) -> types.ModuleType:
        """Import a Python module. If possible, register the file where it came from.

        Args:
            name: The module's name using Python's module path syntax.

        Returns:
            The loaded module.
        """
        module = importlib.import_module(name)

        module_file = getattr(module, "__file__", None)
        if module_file:
            # If the module we're importing is a namespace package (a package
            # without __init__.py), then there's nothing to watch for the
            # package itself.
            timestamp = os.path.getmtime(module_file)
            self._modules[module_file] = TimestampModule(timestamp, module)

        return module

    def register_package(self, package: Union[Text, types.ModuleType]) -> None:
        """Register all the `Action` subclasses contained in a Python module or
        package.

        If an `ImportError` is raised when loading the module or package, the
        action server is stopped with exit code 1.

        Args:
            package: Module or package name, or an already loaded Python module.
        """
        try:
            self._import_submodules(package)
        except ImportError:
            logger.exception(f"Failed to register package '{package}'.")
            sys.exit(1)

        self._register_all_actions()

    def _register_all_actions(self) -> None:
        """Scan for all user subclasses of `Action`, and register them.
        """
        import inspect

        actions = utils.all_subclasses(Action)

        for action in actions:
            if (
                not action.__module__.startswith("rasa_core.")
                and not action.__module__.startswith("rasa.")
                and not action.__module__.startswith("rasa_sdk.")
                and not action.__module__.startswith("rasa_core_sdk.")
                and not inspect.isabstract(action)
            ):
                self.register_action(action)

    def _find_modules_to_reload(self) -> Dict[Text, TimestampModule]:
        """Finds all Python modules that should be reloaded by checking their
        files' timestamps.

        Returns:
            Dictionary containing file paths, new timestamps and Python modules
            that should be reloaded.
        """

        to_reload = {}

        for path, (timestamp, module) in self._modules.items():
            try:
                new_timestamp = os.path.getmtime(path)
            except OSError:
                # Ignore missing files
                continue

            if new_timestamp > timestamp:
                to_reload[path] = TimestampModule(new_timestamp, module)

        return to_reload

    def reload(self) -> None:
        """Reload all Python modules that have been loaded in the past.

        To check if a module should be reloaded, the file's last timestamp is
        checked against the current one. If the current last-modified timestamp
        is larger than the previous one, the module is re-imported using
        `importlib.reload`.

        If one or more modules are reloaded during this process, the entire
        `Action` class hierarchy is scanned again to see what new classes can
        be registered.
        """
        to_reload = self._find_modules_to_reload()
        any_module_reloaded = False

        for path, (timestamp, module) in to_reload.items():
            try:
                new_module = importlib.reload(module)
                self._modules[path] = TimestampModule(timestamp, new_module)
                logger.info(
                    f"Reloaded module/package: '{module.__name__}' "
                    f"(file: '{os.path.relpath(path)}')"
                )
                any_module_reloaded = True
            except (SyntaxError, ImportError):
                logger.exception(
                    f"Error while reloading module/package: '{module.__name__}' "
                    f"(file: '{os.path.relpath(path)}'):"
                )
                logger.info("Please fix the error(s) in the Python file and try again.")

        if any_module_reloaded:
            self._register_all_actions()

    @staticmethod
    def _create_api_response(
        events: List[Dict[Text, Any]], messages: List[Dict[Text, Any]]
    ) -> Dict[Text, Any]:
        return {"events": events, "responses": messages}

    @staticmethod
    def validate_events(events: List[Dict[Text, Any]], action_name: Text):
        validated = []
        for event in events:
            if isinstance(event, dict):
                if not event.get("event"):
                    logger.error(
                        f"Your action '{action_name}' returned an action dict "
                        "without the `event` property. Please use "
                        "the helpers in `rasa_sdk.events`! Event will"
                        f"be ignored!"
                    )
                    logger.debug(f"Contents of ignored event: '{event}'")
                else:
                    validated.append(event)
            elif type(event).__module__ == "rasa.core.events":
                warnings.warn(
                    "Your action should not return Rasa actions within the "
                    "SDK. Instead of using events from "
                    "`rasa.core.events`, you should use the ones "
                    "provided in `rasa_sdk.events`! "
                    "We will try to make this work, but this "
                    "might go wrong!"
                )
<<<<<<< HEAD
                validated.append(e.as_dict())  # type: ignore
=======
                validated.append(event.as_dict())
>>>>>>> 86a056b8
            else:
                logger.error(
                    f"Your action's '{action_name}' run method returned an invalid "
                    f"event. Event will be ignored."
                )
                logger.debug(f"Contents of ignored event: '{event}'")
                # we won't append this to validated events -> will be ignored
        return validated

    async def run(self, action_call: "ActionCall") -> Optional[Dict[Text, Any]]:
        from rasa_sdk.interfaces import Tracker

        action_name = action_call.get("next_action")
        if action_name:
            logger.debug(f"Received request to run '{action_name}'")
            action = self.actions.get(action_name)
            if not action:
                raise ActionNotFoundException(action_name)

            tracker_json = action_call["tracker"]
            domain = action_call.get("domain", {})
            tracker = Tracker.from_dict(tracker_json)
            dispatcher = CollectingDispatcher()

            if utils.is_coroutine_action(action):
                events = await action(dispatcher, tracker, domain)
            else:
                events = action(dispatcher, tracker, domain)

            if not events:
                # make sure the action did not just return `None`...
                events = []

            validated_events = self.validate_events(events, action_name)
            logger.debug(f"Finished running '{action_name}'")
            return self._create_api_response(validated_events, dispatcher.messages)

        logger.warning("Received an action call without an action.")
        return None<|MERGE_RESOLUTION|>--- conflicted
+++ resolved
@@ -362,11 +362,7 @@
                     "We will try to make this work, but this "
                     "might go wrong!"
                 )
-<<<<<<< HEAD
-                validated.append(e.as_dict())  # type: ignore
-=======
-                validated.append(event.as_dict())
->>>>>>> 86a056b8
+                validated.append(event.as_dict())  # type: ignore
             else:
                 logger.error(
                     f"Your action's '{action_name}' run method returned an invalid "
