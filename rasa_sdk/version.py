--- conflicted
+++ resolved
@@ -1,7 +1,3 @@
 # this file will automatically be changed,
 # do not add anything but the version number here!
-<<<<<<< HEAD
-__version__ = "1.10.2"
-=======
-__version__ = "2.0.0a1"
->>>>>>> e8a4e554
+__version__ = "2.0.0a1"