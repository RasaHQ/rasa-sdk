--- conflicted
+++ resolved
@@ -1,7 +1,4 @@
 # this file will automatically be changed,
 # do not add anything but the version number here!
-<<<<<<< HEAD
-__version__ = "3.0.4"
-=======
-__version__ = "3.0.2"
->>>>>>> 2fe9e16a
+
+__version__ = "3.0.4"