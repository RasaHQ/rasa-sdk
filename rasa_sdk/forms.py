import logging
import typing
import warnings
from typing import Dict, Text, Any, List, Union, Optional, Tuple

from rasa_sdk import utils
from rasa_sdk.events import SlotSet, EventType, ActiveLoop
from rasa_sdk.interfaces import Action, ActionExecutionRejection

logger = logging.getLogger(__name__)

if typing.TYPE_CHECKING:
    from rasa_sdk import Tracker
    from rasa_sdk.executor import CollectingDispatcher

# this slot is used to store information needed
# to do the form handling
REQUESTED_SLOT = "requested_slot"


class FormAction(Action):
    def __init__(self):
        warnings.warn(
            "Using the `FormAction` class is deprecated as of Rasa Open "
            "Source version 2.0. Please see the migration guide "
            "for Rasa Open Source 2.0 for instructions how to migrate.",
            FutureWarning,
        )
        super().__init__()

    def name(self) -> Text:
        """Unique identifier of the form"""

        raise NotImplementedError("A form must implement a name")

    @staticmethod
    def required_slots(tracker: "Tracker") -> List[Text]:
        """A list of required slots that the form has to fill.

        Use `tracker` to request different list of slots
        depending on the state of the dialogue
        """

        raise NotImplementedError(
            "A form must implement required slots that it has to fill"
        )

    def from_entity(
        self,
        entity: Text,
        intent: Optional[Union[Text, List[Text]]] = None,
        not_intent: Optional[Union[Text, List[Text]]] = None,
        role: Optional[Text] = None,
        group: Optional[Text] = None,
    ) -> Dict[Text, Any]:
        """A dictionary for slot mapping to extract slot value.

        From:
        - an extracted entity
        - conditioned on
            - intent if it is not None
            - not_intent if it is not None,
                meaning user intent should not be this intent
            - role if it is not None
            - group if it is not None
        """

        intent, not_intent = self._list_intents(intent, not_intent)

        return {
            "type": "from_entity",
            "entity": entity,
            "intent": intent,
            "not_intent": not_intent,
            "role": role,
            "group": group,
        }

    def from_trigger_intent(
        self,
        value: Any,
        intent: Optional[Union[Text, List[Text]]] = None,
        not_intent: Optional[Union[Text, List[Text]]] = None,
    ) -> Dict[Text, Any]:
        """A dictionary for slot mapping to extract slot value.

        From:
        - trigger_intent: value pair
        - conditioned on
            - intent if it is not None
            - not_intent if it is not None,
                meaning user intent should not be this intent

        Only used on form activation.
        """

        intent, not_intent = self._list_intents(intent, not_intent)

        return {
            "type": "from_trigger_intent",
            "value": value,
            "intent": intent,
            "not_intent": not_intent,
        }

    def from_intent(
        self,
        value: Any,
        intent: Optional[Union[Text, List[Text]]] = None,
        not_intent: Optional[Union[Text, List[Text]]] = None,
    ) -> Dict[Text, Any]:
        """A dictionary for slot mapping to extract slot value.

        From:
        - intent: value pair
        - conditioned on
            - intent if it is not None
            - not_intent if it is not None,
                meaning user intent should not be this intent
        """

        intent, not_intent = self._list_intents(intent, not_intent)

        return {
            "type": "from_intent",
            "value": value,
            "intent": intent,
            "not_intent": not_intent,
        }

    def from_text(
        self,
        intent: Optional[Union[Text, List[Text]]] = None,
        not_intent: Optional[Union[Text, List[Text]]] = None,
    ) -> Dict[Text, Any]:
        """A dictionary for slot mapping to extract slot value.

        From:
        - a whole message
        - conditioned on
            - intent if it is not None
            - not_intent if it is not None,
                meaning user intent should not be this intent
        """

        intent, not_intent = self._list_intents(intent, not_intent)

        return {"type": "from_text", "intent": intent, "not_intent": not_intent}

    # noinspection PyMethodMayBeStatic
    def slot_mappings(self) -> Dict[Text, Union[Dict, List[Dict[Text, Any]]]]:
        """A dictionary to map required slots.

        Options:
        - an extracted entity
        - intent: value pairs
        - trigger_intent: value pairs
        - a whole message
        or a list of them, where the first match will be picked

        Empty dict is converted to a mapping of
        the slot to the extracted entity with the same name
        """

        return {}

    def get_mappings_for_slot(self, slot_to_fill: Text) -> List[Dict[Text, Any]]:
        """Get mappings for requested slot.

        If None, map requested slot to an entity with the same name
        """

        requested_slot_mappings = self._to_list(
            self.slot_mappings().get(slot_to_fill, self.from_entity(slot_to_fill))
        )
        # check provided slot mappings
        for requested_slot_mapping in requested_slot_mappings:
            if (
                not isinstance(requested_slot_mapping, dict)
                or requested_slot_mapping.get("type") is None
            ):
                raise TypeError("Provided incompatible slot mapping")

        return requested_slot_mappings

    @staticmethod
    def intent_is_desired(
        requested_slot_mapping: Dict[Text, Any], tracker: "Tracker"
    ) -> bool:
        """Check whether user intent matches intent conditions"""

        mapping_intents = requested_slot_mapping.get("intent", [])
        mapping_not_intents = requested_slot_mapping.get("not_intent", [])
        intent = tracker.latest_message.get("intent", {}).get("name")

        intent_not_excluded = not mapping_intents and intent not in mapping_not_intents

        return intent_not_excluded or intent in mapping_intents

    def entity_is_desired(
<<<<<<< HEAD
        self, other_slot_mapping: Dict[Text, Any], other_slot: Text, tracker: "Tracker"
    ) -> bool:
        """Check whether the other slot should be filled by an entity in the input or
        not.

        Args:
            other_slot_mapping: Slot mapping.
            other_slot: The other slot to be filled.
=======
        self,
        other_slot_mapping: Dict[Text, Any],
        other_slot: Text,
        entity_type_of_slot_to_fill: Optional[Text],
        tracker: "Tracker",
    ) -> bool:
        """Check whether the other slot should be filled by an entity in the input or
        not.
        Args:
            other_slot_mapping: Slot mapping.
            other_slot: The other slot to be filled.
            entity_type_of_slot_to_fill: Entity type of slot to fill.
>>>>>>> 03d09818
            tracker: The tracker.
        Returns:
            True, if other slot should be filled, false otherwise.
        """

        # slot name is equal to the entity type
        other_slot_equals_entity = other_slot == other_slot_mapping.get("entity")

        # use the custom slot mapping 'from_entity' defined by the user to check
        # whether we can fill a slot with an entity
        other_slot_fulfils_entity_mapping = False
        if (
            other_slot_mapping.get("role") is not None
            or other_slot_mapping.get("group") is not None
<<<<<<< HEAD
        ):
=======
        ) and entity_type_of_slot_to_fill == other_slot_mapping.get("entity"):
>>>>>>> 03d09818
            matching_values = self.get_entity_value(
                other_slot_mapping.get("entity"),
                tracker,
                other_slot_mapping.get("role"),
                other_slot_mapping.get("group"),
            )
            other_slot_fulfils_entity_mapping = matching_values is not None

        return other_slot_equals_entity or other_slot_fulfils_entity_mapping

    @staticmethod
    def get_entity_value(
        name: Text,
        tracker: "Tracker",
        role: Optional[Text] = None,
        group: Optional[Text] = None,
    ) -> Any:
        """Extract entities for given name and optional role and group.

        Args:
            name: entity type (name) of interest
            tracker: the tracker
            role: optional entity role of interest
            group: optional entity group of interest

        Returns:
            Value of entity.
        """
        # list is used to cover the case of list slot type
        value = list(
            tracker.get_latest_entity_values(name, entity_group=group, entity_role=role)
        )
        if len(value) == 0:
            value = None
        elif len(value) == 1:
            value = value[0]
        return value

    # noinspection PyUnusedLocal
    def extract_other_slots(
        self,
        dispatcher: "CollectingDispatcher",
        tracker: "Tracker",
        domain: Dict[Text, Any],
    ) -> Dict[Text, Any]:
        """Extract the values of the other slots
        if they are set by corresponding entities from the user input
        else return None
        """
        slot_to_fill = tracker.get_slot(REQUESTED_SLOT)

        entity_type_of_slot_to_fill = self._get_entity_type_of_slot_to_fill(
            slot_to_fill
        )

        slot_values = {}
        for slot in self.required_slots(tracker):
            # look for other slots
            if slot != slot_to_fill:
                # list is used to cover the case of list slot type
                other_slot_mappings = self.get_mappings_for_slot(slot)

                for other_slot_mapping in other_slot_mappings:
                    # check whether the slot should be filled by an entity in the input
                    should_fill_entity_slot = (
                        other_slot_mapping["type"] == "from_entity"
                        and self.intent_is_desired(other_slot_mapping, tracker)
                        and self.entity_is_desired(
                            other_slot_mapping,
                            slot,
                            entity_type_of_slot_to_fill,
                            tracker,
                        )
                    )
                    # check whether the slot should be
                    # filled from trigger intent mapping
                    should_fill_trigger_slot = (
                        tracker.active_loop.get("name") != self.name()
                        and other_slot_mapping["type"] == "from_trigger_intent"
                        and self.intent_is_desired(other_slot_mapping, tracker)
                    )
                    if should_fill_entity_slot:
                        value = self.get_entity_value(
                            other_slot_mapping["entity"],
                            tracker,
                            other_slot_mapping.get("role"),
                            other_slot_mapping.get("group"),
                        )
                    elif should_fill_trigger_slot:
                        value = other_slot_mapping.get("value")
                    else:
                        value = None

                    if value is not None:
                        logger.debug(f"Extracted '{value}' for extra slot '{slot}'.")
                        slot_values[slot] = value
                        # this slot is done, check  next
                        break

        return slot_values

    # noinspection PyUnusedLocal
    def extract_requested_slot(
        self,
        dispatcher: "CollectingDispatcher",
        tracker: "Tracker",
        domain: Dict[Text, Any],
    ) -> Dict[Text, Any]:
        """Extract the value of requested slot from a user input
        else return None
        """
        slot_to_fill = tracker.get_slot(REQUESTED_SLOT)
        logger.debug(f"Trying to extract requested slot '{slot_to_fill}' ...")

        # get mapping for requested slot
        requested_slot_mappings = self.get_mappings_for_slot(slot_to_fill)

        for requested_slot_mapping in requested_slot_mappings:
            logger.debug(f"Got mapping '{requested_slot_mapping}'")

            if self.intent_is_desired(requested_slot_mapping, tracker):
                mapping_type = requested_slot_mapping["type"]

                if mapping_type == "from_entity":
                    value = self.get_entity_value(
                        requested_slot_mapping.get("entity"),
                        tracker,
                        requested_slot_mapping.get("role"),
                        requested_slot_mapping.get("group"),
                    )
                elif mapping_type == "from_intent":
                    value = requested_slot_mapping.get("value")
                elif mapping_type == "from_trigger_intent":
                    # from_trigger_intent is only used on form activation
                    continue
                elif mapping_type == "from_text":
                    value = tracker.latest_message.get("text")
                else:
                    raise ValueError("Provided slot mapping type is not supported")

                if value is not None:
                    logger.debug(
                        f"Successfully extracted '{value}' for requested slot '{slot_to_fill}'"
                    )
                    return {slot_to_fill: value}

        logger.debug(f"Failed to extract requested slot '{slot_to_fill}'")
        return {}

    async def validate_slots(
        self,
        slot_dict: Dict[Text, Any],
        dispatcher: "CollectingDispatcher",
        tracker: "Tracker",
        domain: Dict[Text, Any],
    ) -> List[EventType]:
        """Validate slots using helper validation functions.

        Call validate_{slot} function for each slot, value pair to be validated.
        If this function is not implemented, set the slot to the value.
        """

        for slot, value in list(slot_dict.items()):
            validate_func = getattr(self, f"validate_{slot}", lambda *x: {slot: value})
            if utils.is_coroutine_action(validate_func):
                validation_output = await validate_func(
                    value, dispatcher, tracker, domain
                )
            else:
                validation_output = validate_func(value, dispatcher, tracker, domain)
            if not isinstance(validation_output, dict):
                warnings.warn(
                    "Returning values in helper validation methods is deprecated. "
                    + f"Your `validate_{slot}()` method should return "
                    + "a dict of {'slot_name': value} instead."
                )
                validation_output = {slot: validation_output}
            slot_dict.update(validation_output)

        # validation succeed, set slots to extracted values
        return [SlotSet(slot, value) for slot, value in slot_dict.items()]

    async def validate(
        self,
        dispatcher: "CollectingDispatcher",
        tracker: "Tracker",
        domain: Dict[Text, Any],
    ) -> List[EventType]:
        """Extract and validate value of requested slot.

        If nothing was extracted reject execution of the form action.
        Subclass this method to add custom validation and rejection logic
        """

        # extract other slots that were not requested
        # but set by corresponding entity or trigger intent mapping
        slot_values = self.extract_other_slots(dispatcher, tracker, domain)

        # extract requested slot
        slot_to_fill = tracker.get_slot(REQUESTED_SLOT)
        if slot_to_fill:
            slot_values.update(self.extract_requested_slot(dispatcher, tracker, domain))

            if not slot_values:
                # reject to execute the form action
                # if some slot was requested but nothing was extracted
                # it will allow other policies to predict another action
                raise ActionExecutionRejection(
                    self.name(),
                    f"Failed to extract slot {slot_to_fill} with action {self.name()}."
                    f"Allowing other policies to predict next action.",
                )
        logger.debug(f"Validating extracted slots: {slot_values}")
        return await self.validate_slots(slot_values, dispatcher, tracker, domain)

    # noinspection PyUnusedLocal
    def request_next_slot(
        self,
        dispatcher: "CollectingDispatcher",
        tracker: "Tracker",
        domain: Dict[Text, Any],
    ) -> Optional[List[EventType]]:
        """Request the next slot and utter template if needed,
        else return None"""

        for slot in self.required_slots(tracker):
            if self._should_request_slot(tracker, slot):
                logger.debug(f"Request next slot '{slot}'")
                dispatcher.utter_message(template=f"utter_ask_{slot}", **tracker.slots)
                return [SlotSet(REQUESTED_SLOT, slot)]

        # no more required slots to fill
        return None

    def deactivate(self) -> List[EventType]:
        """Return `Form` event with `None` as name to deactivate the form
        and reset the requested slot"""

        logger.debug(f"Deactivating the form '{self.name()}'")
        return [ActiveLoop(None), SlotSet(REQUESTED_SLOT, None)]

    async def submit(
        self,
        dispatcher: "CollectingDispatcher",
        tracker: "Tracker",
        domain: Dict[Text, Any],
    ) -> List[EventType]:
        """Define what the form has to do
        after all required slots are filled"""

        raise NotImplementedError("A form must implement a submit method")

    # helpers
    @staticmethod
    def _to_list(x: Optional[Any]) -> List[Any]:
        """Convert object to a list if it is not a list,
        None converted to empty list
        """
        if x is None:
            x = []
        elif not isinstance(x, list):
            x = [x]

        return x

    def _list_intents(
        self,
        intent: Optional[Union[Text, List[Text]]] = None,
        not_intent: Optional[Union[Text, List[Text]]] = None,
    ) -> Tuple[List[Text], List[Text]]:
        """Check provided intent and not_intent"""
        if intent and not_intent:
            raise ValueError(
                f"Providing  both intent '{intent}' and not_intent '{not_intent}' is not supported."
            )

        return self._to_list(intent), self._to_list(not_intent)

    def _log_form_slots(self, tracker: "Tracker") -> None:
        """Logs the values of all required slots before submitting the form."""
        slot_values = "\n".join(
            [
                f"\t{slot}: {tracker.get_slot(slot)}"
                for slot in self.required_slots(tracker)
            ]
        )
        logger.debug(
            f"No slots left to request, all required slots are filled:\n{slot_values}"
        )

    async def _activate_if_required(
        self,
        dispatcher: "CollectingDispatcher",
        tracker: "Tracker",
        domain: Dict[Text, Any],
    ) -> List[EventType]:
        """Activate form if the form is called for the first time.

        If activating, validate any required slots that were filled before
        form activation and return `Form` event with the name of the form, as well
        as any `SlotSet` events from validation of pre-filled slots.
        """

        if tracker.active_loop.get("name") is not None:
            logger.debug(f"The form '{tracker.active_loop}' is active")
        else:
            logger.debug("There is no active form")

        if tracker.active_loop.get("name") == self.name():
            return []
        else:
            logger.debug(f"Activated the form '{self.name()}'")
            events = [ActiveLoop(self.name())]

            # collect values of required slots filled before activation
            prefilled_slots = {}

            for slot_name in self.required_slots(tracker):
                if not self._should_request_slot(tracker, slot_name):
                    prefilled_slots[slot_name] = tracker.get_slot(slot_name)

            if prefilled_slots:
                logger.debug(f"Validating pre-filled required slots: {prefilled_slots}")
                events.extend(
                    await self.validate_slots(
                        prefilled_slots, dispatcher, tracker, domain
                    )
                )
            else:
                logger.debug("No pre-filled required slots to validate.")

            return events

    async def _validate_if_required(
        self,
        dispatcher: "CollectingDispatcher",
        tracker: "Tracker",
        domain: Dict[Text, Any],
    ) -> List[EventType]:
        """Return a list of events from `self.validate(...)`
        if validation is required:
        - the form is active
        - the form is called after `action_listen`
        - form validation was not cancelled
        """
        # no active_loop means that it is called during activation
        need_validation = not tracker.active_loop or (
            tracker.latest_action_name == "action_listen"
            and tracker.active_loop.get("validate", True)
        )
        if need_validation:
            logger.debug(f"Validating user input '{tracker.latest_message}'")
            if utils.is_coroutine_action(self.validate):
                return await self.validate(dispatcher, tracker, domain)
            else:
                return self.validate(dispatcher, tracker, domain)
        else:
            logger.debug("Skipping validation")
            return []

    @staticmethod
    def _should_request_slot(tracker: "Tracker", slot_name: Text) -> bool:
        """Check whether form action should request given slot"""

        return tracker.get_slot(slot_name) is None

    async def run(
        self,
        dispatcher: "CollectingDispatcher",
        tracker: "Tracker",
        domain: Dict[Text, Any],
    ) -> List[EventType]:
        """Execute the side effects of this form.

        Steps:
        - activate if needed
        - validate user input if needed
        - set validated slots
        - utter_ask_{slot} template with the next required slot
        - submit the form if all required slots are set
        - deactivate the form
        """

        # activate the form
        events = await self._activate_if_required(dispatcher, tracker, domain)
        # validate user input
        events.extend(await self._validate_if_required(dispatcher, tracker, domain))
        # check that the form wasn't deactivated in validation
        if ActiveLoop(None) not in events:

            # create temp tracker with populated slots from `validate` method
            temp_tracker = tracker.copy()
            for e in events:
                if e["event"] == "slot":
                    temp_tracker.slots[e["name"]] = e["value"]

            next_slot_events = self.request_next_slot(dispatcher, temp_tracker, domain)

            if next_slot_events is not None:
                # request next slot
                events.extend(next_slot_events)
            else:
                # there is nothing more to request, so we can submit
                self._log_form_slots(temp_tracker)
                logger.debug(f"Submitting the form '{self.name()}'")
                if utils.is_coroutine_action(self.submit):
                    events.extend(await self.submit(dispatcher, temp_tracker, domain))
                else:
                    events.extend(self.submit(dispatcher, temp_tracker, domain))
                # deactivate the form after submission
                if utils.is_coroutine_action(self.deactivate):
                    events.extend(await self.deactivate())  # type: ignore
                else:
                    events.extend(self.deactivate())

        return events

    def __str__(self) -> Text:
        return f"FormAction('{self.name()}')"

    def _get_entity_type_of_slot_to_fill(self, slot_to_fill: Text,) -> Optional[Text]:
        if not slot_to_fill:
            return None

        mappings = self.get_mappings_for_slot(slot_to_fill)
        mappings = [m for m in mappings if m.get("type") == "from_entity"]

        if not mappings:
            return None

        entity_type = mappings[0].get("entity")

        for i in range(1, len(mappings)):
            if entity_type != mappings[i].get("entity"):
                return None

        return entity_type<|MERGE_RESOLUTION|>--- conflicted
+++ resolved
@@ -198,16 +198,6 @@
         return intent_not_excluded or intent in mapping_intents
 
     def entity_is_desired(
-<<<<<<< HEAD
-        self, other_slot_mapping: Dict[Text, Any], other_slot: Text, tracker: "Tracker"
-    ) -> bool:
-        """Check whether the other slot should be filled by an entity in the input or
-        not.
-
-        Args:
-            other_slot_mapping: Slot mapping.
-            other_slot: The other slot to be filled.
-=======
         self,
         other_slot_mapping: Dict[Text, Any],
         other_slot: Text,
@@ -220,7 +210,6 @@
             other_slot_mapping: Slot mapping.
             other_slot: The other slot to be filled.
             entity_type_of_slot_to_fill: Entity type of slot to fill.
->>>>>>> 03d09818
             tracker: The tracker.
         Returns:
             True, if other slot should be filled, false otherwise.
@@ -235,11 +224,7 @@
         if (
             other_slot_mapping.get("role") is not None
             or other_slot_mapping.get("group") is not None
-<<<<<<< HEAD
-        ):
-=======
         ) and entity_type_of_slot_to_fill == other_slot_mapping.get("entity"):
->>>>>>> 03d09818
             matching_values = self.get_entity_value(
                 other_slot_mapping.get("entity"),
                 tracker,
