import logging
import typing
<<<<<<< HEAD
from typing import Dict, Text, Any, List, Union, Optional, Tuple, cast
=======
import warnings
from typing import Dict, Text, Any, List, Union, Optional, Tuple
>>>>>>> eaba4f18

from rasa_sdk import utils
from rasa_sdk.events import SlotSet, EventType, ActiveLoop
from rasa_sdk.interfaces import Action, ActionExecutionRejection

logger = logging.getLogger(__name__)

if typing.TYPE_CHECKING:
    from rasa_sdk import Tracker
    from rasa_sdk.executor import CollectingDispatcher

# this slot is used to store information needed
# to do the form handling
REQUESTED_SLOT = "requested_slot"


class FormAction(Action):
    def __init__(self):
        warnings.warn(
            "Using the `FormAction` class is deprecated as of Rasa Open "
            "Source version 2.0. Please see the migration guide "
            "for Rasa Open Source 2.0 for instructions how to migrate.",
            FutureWarning,
        )
        super().__init__()

    def name(self) -> Text:
        """Unique identifier of the form"""

        raise NotImplementedError("A form must implement a name")

    @staticmethod
    def required_slots(tracker: "Tracker") -> List[Text]:
        """A list of required slots that the form has to fill.

        Use `tracker` to request different list of slots
        depending on the state of the dialogue
        """

        raise NotImplementedError(
            "A form must implement required slots that it has to fill"
        )

    def from_entity(
        self,
        entity: Text,
        intent: Optional[Union[Text, List[Text]]] = None,
        not_intent: Optional[Union[Text, List[Text]]] = None,
        role: Optional[Text] = None,
        group: Optional[Text] = None,
    ) -> Dict[Text, Any]:
        """A dictionary for slot mapping to extract slot value.

        From:
        - an extracted entity
        - conditioned on
            - intent if it is not None
            - not_intent if it is not None,
                meaning user intent should not be this intent
            - role if it is not None
            - group if it is not None
        """

        intent, not_intent = self._list_intents(intent, not_intent)

        return {
            "type": "from_entity",
            "entity": entity,
            "intent": intent,
            "not_intent": not_intent,
            "role": role,
            "group": group,
        }

    def from_trigger_intent(
        self,
        value: Any,
        intent: Optional[Union[Text, List[Text]]] = None,
        not_intent: Optional[Union[Text, List[Text]]] = None,
    ) -> Dict[Text, Any]:
        """A dictionary for slot mapping to extract slot value.

        From:
        - trigger_intent: value pair
        - conditioned on
            - intent if it is not None
            - not_intent if it is not None,
                meaning user intent should not be this intent

        Only used on form activation.
        """

        intent, not_intent = self._list_intents(intent, not_intent)

        return {
            "type": "from_trigger_intent",
            "value": value,
            "intent": intent,
            "not_intent": not_intent,
        }

    def from_intent(
        self,
        value: Any,
        intent: Optional[Union[Text, List[Text]]] = None,
        not_intent: Optional[Union[Text, List[Text]]] = None,
    ) -> Dict[Text, Any]:
        """A dictionary for slot mapping to extract slot value.

        From:
        - intent: value pair
        - conditioned on
            - intent if it is not None
            - not_intent if it is not None,
                meaning user intent should not be this intent
        """

        intent, not_intent = self._list_intents(intent, not_intent)

        return {
            "type": "from_intent",
            "value": value,
            "intent": intent,
            "not_intent": not_intent,
        }

    def from_text(
        self,
        intent: Optional[Union[Text, List[Text]]] = None,
        not_intent: Optional[Union[Text, List[Text]]] = None,
    ) -> Dict[Text, Any]:
        """A dictionary for slot mapping to extract slot value.

        From:
        - a whole message
        - conditioned on
            - intent if it is not None
            - not_intent if it is not None,
                meaning user intent should not be this intent
        """

        intent, not_intent = self._list_intents(intent, not_intent)

        return {"type": "from_text", "intent": intent, "not_intent": not_intent}

    # noinspection PyMethodMayBeStatic
    def slot_mappings(self) -> Dict[Text, Union[Dict, List[Dict[Text, Any]]]]:
        """A dictionary to map required slots.

        Options:
        - an extracted entity
        - intent: value pairs
        - trigger_intent: value pairs
        - a whole message
        or a list of them, where the first match will be picked

        Empty dict is converted to a mapping of
        the slot to the extracted entity with the same name
        """

        return {}

    def get_mappings_for_slot(self, slot_to_fill: Text) -> List[Dict[Text, Any]]:
        """Get mappings for requested slot.

        If None, map requested slot to an entity with the same name
        """

        requested_slot_mappings = self._to_list(
            self.slot_mappings().get(slot_to_fill, self.from_entity(slot_to_fill))
        )
        # check provided slot mappings
        for requested_slot_mapping in requested_slot_mappings:
            if (
                not isinstance(requested_slot_mapping, dict)
                or requested_slot_mapping.get("type") is None
            ):
                raise TypeError("Provided incompatible slot mapping")

        return requested_slot_mappings

    @staticmethod
    def intent_is_desired(
        requested_slot_mapping: Dict[Text, Any], tracker: "Tracker"
    ) -> bool:
        """Check whether user intent matches intent conditions"""

        mapping_intents = requested_slot_mapping.get("intent", [])
        mapping_not_intents = requested_slot_mapping.get("not_intent", [])
        intent = tracker.latest_message.get("intent", {}).get("name")

        intent_not_excluded = not mapping_intents and intent not in mapping_not_intents

        return intent_not_excluded or intent in mapping_intents

    def entity_is_desired(
        self, other_slot_mapping: Dict[Text, Any], other_slot: Text, tracker: "Tracker"
    ) -> bool:
        """Check whether the other slot should be filled by an entity in the input or
        not.

        Args:
            other_slot_mapping: Slot mapping.
            other_slot: The other slot to be filled.
            tracker: The tracker.

        Returns:
            True, if other slot should be filled, false otherwise.
        """

        # slot name is equal to the entity type
        other_slot_equals_entity = other_slot == other_slot_mapping.get("entity")

        # use the custom slot mapping 'from_entity' defined by the user to check
        # whether we can fill a slot with an entity
        other_slot_fulfils_entity_mapping = False
        if (
            other_slot_mapping.get("role") is not None
            or other_slot_mapping.get("group") is not None
        ):
            matching_values = self.get_entity_value(
                other_slot_mapping.get("entity"),
                tracker,
                other_slot_mapping.get("role"),
                other_slot_mapping.get("group"),
            )
            other_slot_fulfils_entity_mapping = matching_values is not None

        return other_slot_equals_entity or other_slot_fulfils_entity_mapping

    @staticmethod
    def get_entity_value(
        name: Text,
        tracker: "Tracker",
        role: Optional[Text] = None,
        group: Optional[Text] = None,
    ) -> Optional[Union[Text, List[Text]]]:
        """Extract entities for given name and optional role and group.

        Args:
            name: entity type (name) of interest
            tracker: the tracker
            role: optional entity role of interest
            group: optional entity group of interest

        Returns:
            Value of entity.
        """
        # list is used to cover the case of list slot type
        values = list(
            tracker.get_latest_entity_values(name, entity_group=group, entity_role=role)
        )
        if not values:
            return None

        if len(values) == 1:
            return values[0]

        return values

    # noinspection PyUnusedLocal
    def extract_other_slots(
        self,
        dispatcher: "CollectingDispatcher",
        tracker: "Tracker",
        domain: Dict[Text, Any],
    ) -> Dict[Text, Any]:
        """Extract the values of the other slots
            if they are set by corresponding entities from the user input
            else return None
        """
        slot_to_fill = tracker.get_slot(REQUESTED_SLOT)

        slot_values = {}
        for slot in self.required_slots(tracker):
            # look for other slots
            if slot != slot_to_fill:
                # list is used to cover the case of list slot type
                other_slot_mappings = self.get_mappings_for_slot(slot)

                for other_slot_mapping in other_slot_mappings:
                    # check whether the slot should be filled by an entity in the input
                    should_fill_entity_slot = (
                        other_slot_mapping["type"] == "from_entity"
                        and self.intent_is_desired(other_slot_mapping, tracker)
                        and self.entity_is_desired(other_slot_mapping, slot, tracker)
                    )
                    # check whether the slot should be
                    # filled from trigger intent mapping
                    should_fill_trigger_slot = (
                        tracker.active_loop.get("name") != self.name()
                        and other_slot_mapping["type"] == "from_trigger_intent"
                        and self.intent_is_desired(other_slot_mapping, tracker)
                    )
                    if should_fill_entity_slot:
                        value = self.get_entity_value(
                            other_slot_mapping["entity"],
                            tracker,
                            other_slot_mapping.get("role"),
                            other_slot_mapping.get("group"),
                        )
                    elif should_fill_trigger_slot:
                        value = other_slot_mapping.get("value")
                    else:
                        value = None

                    if value is not None:
                        logger.debug(f"Extracted '{value}' for extra slot '{slot}'.")
                        slot_values[slot] = value
                        # this slot is done, check  next
                        break

        return slot_values

    # noinspection PyUnusedLocal
    def extract_requested_slot(
        self,
        dispatcher: "CollectingDispatcher",
        tracker: "Tracker",
        domain: Dict[Text, Any],
    ) -> Dict[Text, Any]:
        """Extract the value of requested slot from a user input
            else return None
        """
        slot_to_fill = tracker.get_slot(REQUESTED_SLOT)
        logger.debug(f"Trying to extract requested slot '{slot_to_fill}' ...")

        # get mapping for requested slot
        requested_slot_mappings = self.get_mappings_for_slot(slot_to_fill)

        for requested_slot_mapping in requested_slot_mappings:
            logger.debug(f"Got mapping '{requested_slot_mapping}'")

            if self.intent_is_desired(requested_slot_mapping, tracker):
                mapping_type = requested_slot_mapping["type"]

                if mapping_type == "from_entity":
                    value = self.get_entity_value(
                        requested_slot_mapping.get("entity"),
                        tracker,
                        requested_slot_mapping.get("role"),
                        requested_slot_mapping.get("group"),
                    )
                elif mapping_type == "from_intent":
                    value = requested_slot_mapping.get("value")
                elif mapping_type == "from_trigger_intent":
                    # from_trigger_intent is only used on form activation
                    continue
                elif mapping_type == "from_text":
                    value = tracker.latest_message.get("text")
                else:
                    raise ValueError("Provided slot mapping type is not supported")

                if value is not None:
                    logger.debug(
                        f"Successfully extracted '{value}' for requested slot '{slot_to_fill}'"
                    )
                    return {slot_to_fill: value}

        logger.debug(f"Failed to extract requested slot '{slot_to_fill}'")
        return {}

    async def validate_slots(
        self,
        slot_dict: Dict[Text, Any],
        dispatcher: "CollectingDispatcher",
        tracker: "Tracker",
        domain: Dict[Text, Any],
    ) -> List[EventType]:
        """Validate slots using helper validation functions.

        Call validate_{slot} function for each slot, value pair to be validated.
        If this function is not implemented, set the slot to the value.
        """

        for slot, value in list(slot_dict.items()):
            validate_func = getattr(self, f"validate_{slot}", lambda *x: {slot: value})
            if utils.is_coroutine_action(validate_func):
                validation_output = await validate_func(
                    value, dispatcher, tracker, domain
                )
            else:
                validation_output = validate_func(value, dispatcher, tracker, domain)
            if not isinstance(validation_output, dict):
                logger.warning(
                    "Returning values in helper validation methods is deprecated. "
                    + f"Your `validate_{slot}()` method should return "
                    + "a dict of {'slot_name': value} instead."
                )
                validation_output = {slot: validation_output}
            slot_dict.update(validation_output)

        # validation succeed, set slots to extracted values
        return [SlotSet(slot, value) for slot, value in slot_dict.items()]

    async def validate(
        self,
        dispatcher: "CollectingDispatcher",
        tracker: "Tracker",
        domain: Dict[Text, Any],
    ) -> List[EventType]:
        """Extract and validate value of requested slot.

        If nothing was extracted reject execution of the form action.
        Subclass this method to add custom validation and rejection logic
        """

        # extract other slots that were not requested
        # but set by corresponding entity or trigger intent mapping
        slot_values = self.extract_other_slots(dispatcher, tracker, domain)

        # extract requested slot
        slot_to_fill = tracker.get_slot(REQUESTED_SLOT)
        if slot_to_fill:
            slot_values.update(self.extract_requested_slot(dispatcher, tracker, domain))

            if not slot_values:
                # reject to execute the form action
                # if some slot was requested but nothing was extracted
                # it will allow other policies to predict another action
                raise ActionExecutionRejection(
                    self.name(),
                    f"Failed to extract slot {slot_to_fill} with action {self.name()}",
                )
        logger.debug(f"Validating extracted slots: {slot_values}")
        return await self.validate_slots(slot_values, dispatcher, tracker, domain)

    # noinspection PyUnusedLocal
    def request_next_slot(
        self,
        dispatcher: "CollectingDispatcher",
        tracker: "Tracker",
        domain: Dict[Text, Any],
    ) -> Optional[List[EventType]]:
        """Request the next slot and utter template if needed,
            else return None"""

        for slot in self.required_slots(tracker):
            if self._should_request_slot(tracker, slot):
                logger.debug(f"Request next slot '{slot}'")
                dispatcher.utter_message(template=f"utter_ask_{slot}", **tracker.slots)
                return [SlotSet(REQUESTED_SLOT, slot)]

        # no more required slots to fill
        return None

    def deactivate(self) -> List[EventType]:
        """Return `Form` event with `None` as name to deactivate the form
            and reset the requested slot"""

        logger.debug(f"Deactivating the form '{self.name()}'")
        return [ActiveLoop(None), SlotSet(REQUESTED_SLOT, None)]

    async def submit(
        self,
        dispatcher: "CollectingDispatcher",
        tracker: "Tracker",
        domain: Dict[Text, Any],
    ) -> List[EventType]:
        """Define what the form has to do
            after all required slots are filled"""

        raise NotImplementedError("A form must implement a submit method")

    # helpers
    @staticmethod
    def _to_list(x: Optional[Any]) -> List[Any]:
        """Convert object to a list if it is not a list,
            None converted to empty list
        """
        if x is None:
            x = []
        elif not isinstance(x, list):
            x = [x]

        return x

    def _list_intents(
        self,
        intent: Optional[Union[Text, List[Text]]] = None,
        not_intent: Optional[Union[Text, List[Text]]] = None,
    ) -> Tuple[List[Text], List[Text]]:
        """Check provided intent and not_intent"""
        if intent and not_intent:
            raise ValueError(
                f"Providing  both intent '{intent}' and not_intent '{not_intent}' is not supported."
            )

        return self._to_list(intent), self._to_list(not_intent)

    def _log_form_slots(self, tracker: "Tracker") -> None:
        """Logs the values of all required slots before submitting the form."""
        slot_values = "\n".join(
            [
                f"\t{slot}: {tracker.get_slot(slot)}"
                for slot in self.required_slots(tracker)
            ]
        )
        logger.debug(
            f"No slots left to request, all required slots are filled:\n{slot_values}"
        )

    async def _activate_if_required(
        self,
        dispatcher: "CollectingDispatcher",
        tracker: "Tracker",
        domain: Dict[Text, Any],
    ) -> List[EventType]:
        """Activate form if the form is called for the first time.

        If activating, validate any required slots that were filled before
        form activation and return `Form` event with the name of the form, as well
        as any `SlotSet` events from validation of pre-filled slots.
        """

        if tracker.active_loop.get("name") is not None:
            logger.debug(f"The form '{tracker.active_loop}' is active")
        else:
            logger.debug("There is no active form")

        if tracker.active_loop.get("name") == self.name():
            return []
        else:
            logger.debug(f"Activated the form '{self.name()}'")
            events = [ActiveLoop(self.name())]

            # collect values of required slots filled before activation
            prefilled_slots = {}

            for slot_name in self.required_slots(tracker):
                if not self._should_request_slot(tracker, slot_name):
                    prefilled_slots[slot_name] = tracker.get_slot(slot_name)

            if prefilled_slots:
                logger.debug(f"Validating pre-filled required slots: {prefilled_slots}")
                events.extend(
                    await self.validate_slots(
                        prefilled_slots, dispatcher, tracker, domain
                    )
                )
            else:
                logger.debug("No pre-filled required slots to validate.")

            return events

    async def _validate_if_required(
        self,
        dispatcher: "CollectingDispatcher",
        tracker: "Tracker",
        domain: Dict[Text, Any],
    ) -> List[EventType]:
        """Return a list of events from `self.validate(...)`
            if validation is required:
            - the form is active
            - the form is called after `action_listen`
            - form validation was not cancelled
        """
        # no active_loop means that it is called during activation
        need_validation = not tracker.active_loop or (
            tracker.latest_action_name == "action_listen"
            and tracker.active_loop.get("validate", True)
        )
        if need_validation:
            logger.debug(f"Validating user input '{tracker.latest_message}'")
            if utils.is_coroutine_action(self.validate):
                return await self.validate(dispatcher, tracker, domain)
            else:
                return cast(
                    List[Dict[Text, Any]], self.validate(dispatcher, tracker, domain)
                )
        else:
            logger.debug("Skipping validation")
            return []

    @staticmethod
    def _should_request_slot(tracker: "Tracker", slot_name: Text) -> bool:
        """Check whether form action should request given slot"""

        return tracker.get_slot(slot_name) is None

    async def run(
        self,
        dispatcher: "CollectingDispatcher",
        tracker: "Tracker",
        domain: Dict[Text, Any],
    ) -> List[EventType]:
        """Execute the side effects of this form.

        Steps:
        - activate if needed
        - validate user input if needed
        - set validated slots
        - utter_ask_{slot} template with the next required slot
        - submit the form if all required slots are set
        - deactivate the form
        """

        # activate the form
        events = await self._activate_if_required(dispatcher, tracker, domain)
        # validate user input
        events.extend(await self._validate_if_required(dispatcher, tracker, domain))
        # check that the form wasn't deactivated in validation
        if ActiveLoop(None) not in events:

            # create temp tracker with populated slots from `validate` method
            temp_tracker = tracker.copy()
            for e in events:
                if e["event"] == "slot":
                    temp_tracker.slots[e["name"]] = e["value"]

            next_slot_events = self.request_next_slot(dispatcher, temp_tracker, domain)

            if next_slot_events is not None:
                # request next slot
                events.extend(next_slot_events)
            else:
                # there is nothing more to request, so we can submit
                self._log_form_slots(temp_tracker)
                logger.debug(f"Submitting the form '{self.name()}'")
                if utils.is_coroutine_action(self.submit):
                    events.extend(await self.submit(dispatcher, temp_tracker, domain))
                else:
                    events.extend(self.submit(dispatcher, temp_tracker, domain))
                # deactivate the form after submission
                if utils.is_coroutine_action(self.deactivate):
                    events.extend(await self.deactivate())  # type: ignore
                else:
                    events.extend(self.deactivate())

        return events

    def __str__(self) -> Text:
        return f"FormAction('{self.name()}')"<|MERGE_RESOLUTION|>--- conflicted
+++ resolved
@@ -1,11 +1,7 @@
 import logging
 import typing
-<<<<<<< HEAD
+import warnings
 from typing import Dict, Text, Any, List, Union, Optional, Tuple, cast
-=======
-import warnings
-from typing import Dict, Text, Any, List, Union, Optional, Tuple
->>>>>>> eaba4f18
 
 from rasa_sdk import utils
 from rasa_sdk.events import SlotSet, EventType, ActiveLoop
