--- conflicted
+++ resolved
@@ -98,19 +98,12 @@
                     )
                 )
             else:
-<<<<<<< HEAD
                 # see https://github.com/python/mypy/issues/5206
                 repr_function = cast(
                     Callable,
                     self.knowledge_base.get_representation_function_of_object(
                         object_type
                     ),
-=======
-                repr_function = (
-                    self.knowledge_base.get_representation_function_of_object(
-                        object_type
-                    )
->>>>>>> 2c5e36e5
                 )
 
             for i, obj in enumerate(objects, 1):
@@ -121,7 +114,10 @@
             )
 
     async def run(
-        self, dispatcher: CollectingDispatcher, tracker: Tracker, domain: "DomainDict",
+        self,
+        dispatcher: CollectingDispatcher,
+        tracker: Tracker,
+        domain: "DomainDict",
     ) -> List[Dict[Text, Any]]:
         """
         Executes this action. If the user ask a question about an attribute,
@@ -277,8 +273,10 @@
         if utils.is_coroutine_action(
             self.knowledge_base.get_representation_function_of_object
         ):
-            repr_function = await self.knowledge_base.get_representation_function_of_object(
-                object_type
+            repr_function = (
+                await self.knowledge_base.get_representation_function_of_object(
+                    object_type
+                )
             )
         else:
             # see https://github.com/python/mypy/issues/5206
