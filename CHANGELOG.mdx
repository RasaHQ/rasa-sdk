--- conflicted
+++ resolved
@@ -286,11 +286,7 @@
 ### Features
 
 
-<<<<<<< HEAD
-* [#164](https://github.com/rasahq/rasa-sdk/issues/164): Added new `--auto-reload` CLI argument. When specified, modules containing `Action`
-=======
 * [#164](https://github.com/RasaHQ/rasa-sdk/pull/164): Added new `--auto-reload` CLI argument. When specified, modules containing `Action`
->>>>>>> bb4eb0fd
 subclasses will be automatically reloaded if they have been modified since the last HTTP
 request. By using this, one can avoid having to re-start the actions server when
 developing new actions.
