---
id: rasa-sdk-changelog
sidebar_label: Rasa SDK Change Log
title: Rasa SDK Change Log
---

All notable changes to this project will be documented in this file.
This project adheres to [Semantic Versioning](https://semver.org/)
starting with version 0.11.0.

<!-- You should **NOT** be adding new change log entries to this file, this
file is managed by ``towncrier``.

You **may** edit previous change logs to fix problems like typo corrections or such.
You can find more information on how to add a new change log entry at
https://github.com/RasaHQ/rasa/tree/main/changelog/ . -->

<!-- TOWNCRIER -->

<<<<<<< HEAD
## [3.4.0] - 2022-11-23
                       
Rasa_Sdk 3.4.0 (2022-11-23)                            
### Improvements
- [#877](https://github.com/rasahq/rasa-sdk/issues/877): Added CLI option `--logging-config-file` to enable configuration of custom logs formatting.
- [#888](https://github.com/rasahq/rasa-sdk/issues/888): Add support for Python 3.10 version.

### Miscellaneous internal changes
- [#884](https://github.com/rasahq/rasa-sdk/issues/884)


## [3.3.0] - 2022-10-06
                       
Rasa_Sdk 3.3.0 (2022-10-06)                             No significant changes.


## [3.2.1] - 2022-08-30 No significant changes.

## [3.2.0] - 2022-06-14 No significant changes.

## [3.1.2] - 2022-06-08 No significant changes.

## [3.1.1] - 2022-03-24 No significant changes.

## [3.1.0] - 2022-03-23 No significant changes.

## [3.0.6] - 2022-03-07

### Bugfixes

- [#719](https://github.com/rasahq/rasa-sdk/issues/719): Remove no longer necessary dependency pin for `uvloop`.

## [3.0.5] - 2022-02-09

No significant changes.

## [3.0.4] - 2022-01-27

No significant changes.

## [3.0.3] - 2022-01-19

### Miscellaneous internal changes

- [#592](https://github.com/rasahq/rasa-sdk/issues/592)

## [3.0.2] - 2021-12-06

No significant changes.

## [3.0.1] - 2021-12-03

No significant changes.

## [3.0.0] - 2021-11-23

### Deprecations and Removals

- [#501](https://github.com/rasahq/rasa-sdk/issues/501): Removed Python 3.6 support

### Improvements

- [#529](https://github.com/rasahq/rasa-sdk/issues/529): Support for global slot mappings.
=======
## [2.8.11] - 2022-12-22
### Improvements
- [#912](https://github.com/rasahq/rasa-sdk/issues/912): Added the ability to decompress deflate encoded
  json payloads for the webhook endpoint of the 
  action server.

>>>>>>> 6c85774f

## [2.8.10] - 2022-08-30

### Improvements

- [#836](https://github.com/rasahq/rasa-sdk/issues/836): Return a json response when encountering action execution exceptions. Log exceptions using logger rather than sanic default print.

## [2.8.9] - 2022-08-30 No significant changes.

## [2.8.8] - 2022-07-12 No significant changes.

## [2.8.7] - 2022-07-01

### Deprecations and Removals

- [#810](https://github.com/rasahq/rasa-sdk/issues/810): Removed Python 3.6 support.
  Updated several dependencies: `sanic`, `httpx`, `websockets`.

## [2.8.6] - 2022-06-01 No significant changes.

## [2.8.5] - 2022-04-05 No significant changes.

## [2.8.4] - 2022-01-19

### Miscellaneous internal changes

- [#592](https://github.com/rasahq/rasa-sdk/issues/592)

## [2.8.3] - 2021-11-25

### Miscellaneous internal changes

- [#609](https://github.com/rasahq/rasa-sdk/issues/609)

## [2.8.2] - 2021-09-02 No significant changes.

## [2.8.1] - 2021-07-22

### Miscellaneous internal changes

- [#499](https://github.com/rasahq/rasa-sdk/issues/499)

## [2.8.0] - 2021-07-08

### Improvements

- [#441](https://github.com/rasahq/rasa-sdk/issues/441): Slots will be validated in order they are requested. Previously, they were validated in reverse order.

  Already extracted slots are now immediately visible during extraction of subsequent slots. Same goes for validation.

## [2.7.0] - 2021-06-03

No significant changes.

## [2.6.0] - 2021-05-06

### Improvements

- [#261](https://github.com/rasahq/rasa-sdk/issues/261): Adding support for forms with the `required_slots` key which is introduced as part of Rasa Open Source 2.6.
- [#434](https://github.com/rasahq/rasa-sdk/issues/434): - The action server can now listen on a specific network address using the environment variable `SANIC_HOST` instead of listening on all host interfaces by default
  - Corrected url which is logged at action server startup

## [2.5.0] - 2021-04-12

### Miscellaneous internal changes

- [#376](https://github.com/rasahq/rasa-sdk/issues/376)

## [2.4.1] - 2021-03-23

### Bugfixes

- [#419](https://github.com/rasahq/rasa-sdk/issues/419): Missing `typing_extensions` module added

  Minor dependency updates

- [#8223](https://github.com/rasahq/rasa/issues/8223): `utter_message` in `CollectingDispatcher` now explicitly takes in both `response` and `template`. Note that the parameter `template` will be deprecated in Rasa SDK 3.0.0. Please use `dispatcher.utter_message(response=...)` instead.

## [2.4.0] - 2021-03-11

### Bugfixes

- [#406](https://github.com/rasahq/rasa-sdk/issues/406): Fix bug where ActionQueryKnowledgeBase incorrectly issues a template message with the string representation of the function for getting the string representation of the knowledge base item and not the actual string representation of the knowledge base item.

  For example, before the fix, the query knowledge base demo bot would utter this

  ```
  '<function ActionMyKB.init.. at 0x7fb23b7fddd0>' has the value 'True' for attribute 'breakfast-included'.
  ```

  instead of this:

  ```
  'Hilton (Berlin)' has the value 'True' for attribute 'breakfast-included'.
  ```

## [2.3.1] - 2021-02-11

### Bugfixes

- [#404](https://github.com/rasahq/rasa-sdk/issues/1234): Only pin the `uvloop` dependency for non-Windows systems as `uvloop` is not available
  for Windows.

## [2.3.0] - 2021-02-11

### Features

- [#306](https://github.com/rasahq/rasa-sdk/issues/306): Added command line argument option `--log-file` for the action server to save logs to a log file.

  Usage :
  `rasa run actions --log-file log_file.log`

## [2.2.0] - 2020-12-15

No significant changes.

## [2.1.2] - 2020-11-19

No significant changes.

## [2.1.1] - 2020-11-17

### Bugfixes

- [#344](https://github.com/rasahq/rasa-sdk/issues/344): Fix a bug in the `FormValidationAction` which immediately deactivated the form.

## [2.1.0] - 2020-11-17

### Features

- [#329](https://github.com/rasahq/rasa-sdk/issues/329): Extend `FormValidationAction` with support for extracting slots. If you
  want to extract an additional slot, add the slot's name to the list of `required_slots`
  and add a method `extract_<slot name>` to your action:

```python
  from typing import Text, Dict, Any, List, Optional

  from rasa_sdk.forms import (
      FormValidationAction,
  )

  class FormWithSlotExtractions(FormValidationAction):
      def name(self) -> Text:
          return "some_form"

      async def required_slots(
          self,
          slots_mapped_in_domain: List[Text],
          dispatcher: "CollectingDispatcher",
          tracker: "Tracker",
          domain: "DomainDict",
      ) -> Optional[List[Text]]:
          return slots_mapped_in_domain + ["my_slot"]

      async def extract_my_slot(
          self,
          dispatcher: "CollectingDispatcher",
          tracker: "Tracker",
          domain: "DomainDict",
      ) -> Dict[Text, Any]:
          return {"my_slot": "some value"}
```

If all slots returned by `required_slots` are filled,
the action will automatically return an event to disable the form.
If not all required slots are filled, the SDK will return an event
to Rasa Open Source to fill the first missing slot next.

### Improvements

- [#7078](https://github.com/rasahq/rasa/issues/7078): Adds the method `get_intent_of_latest_message` to the `Tracker` allowing easier
  access to the user's latest intent in case of an `nlu_fallback`.

## [2.0.0] - 2020-10-07

### Deprecations and Removals

- [#246](https://github.com/rasahq/rasa-sdk/issues/246): Using the `Form` event is
  deprecated. Please use the new `ActiveLoop` event instead.
  Using the `active_form` property of the `Tracker` object is now deprecated. Please
  use the `active_loop` property instead.

  The usage of the `FormAction` is deprecated. Please see the migration guide
  for Rasa Open Source 2.0 for instructions how to migrate your `FormAction`s.

- [#250](https://github.com/rasahq/rasa/issues/250): Removed support for the
  `rasa_core_sdk` python module: use `import rasa_sdk` syntax instead.
- [#6463](https://github.com/rasahq/rasa/issues/6463): The `FormValidation` event
  was renamed to `LoopInterrupted` as part of Rasa Open Source 2.0. Using the
  `FormValidation` is now deprecated and will be removed in the future.
  Please use `LoopInterrupted` instead.

### Features

- [#238](https://github.com/rasahq/rasa-sdk/issues/238): Added the method
  `slots_to_validate` to `Tracker`. This method is helpful
  when using a custom action to validate slots which were extracted by a
  form as shown by the following example.

  ```python
  from typing import Text, Dict, List, Any
  from rasa_sdk import Action, Tracker
  from rasa_sdk.events import EventType, SlotSet
  from rasa_sdk.types import DomainDict
  from rasa_sdk.executor import CollectingDispatcher

  class ValidateSlots(Action):
      def name(self) -> Text:
          return "validate_your_form"

      def run(
          self, dispatcher: CollectingDispatcher, tracker: Tracker, domain: DomainDict
      ) -> List[EventType]:
          extracted_slots: Dict[Text, Any] = tracker.slots_to_validate()

          validation_events = []

          for slot_name, slot_value in extracted_slots.items():
              # Check if slot is valid.
              if self.is_valid(slot_value):
                  validation_events.append(SlotSet(slot_name, slot_value))
              else:
                  # Return a `SlotSet` event with value `None` to indicate that this
                  # slot still needs to be filled.
                  validation_events.append(SlotSet(slot_name, None))

          return validation_events

      def is_valid(self, slot_value: Any) -> bool:
          # Implementation of the validate function.
        return True
  ```

  Please note that `tracker.form_slots_to_validate` only works with Rasa Open Source 2.

### Improvements

- [#239](https://github.com/rasahq/rasa-sdk/issues/239): Validate user input during
  form activation even if there is an action in between.
- [#246](https://github.com/rasahq/rasa-sdk/issues/246): Rasa Open Source 2.0 renamed
  the `Form` event to `ActiveLoop`. The `ActiveLoop`
  event was added to the SDK and support for the `active_loop` field in JSON payloads
  was added.
- [#267](https://github.com/rasahq/rasa-sdk/issues/267): The `actions` package
  in a Rasa project may contain multiple files containing custom
  action code. The Rasa SDK Docker container now loads the entire `actions` package.
- [#288](https://github.com/rasahq/rasa-sdk/issues/288): Add the `FormValidationAction`
  abstract class that can be used to validate slots which were extracted by a Form.

  Example:

```python
  from typing import Text, Any, Dict
  from rasa_sdk import FormValidationAction, Tracker
  from rasa_sdk.types import DomainDict
  from rasa_sdk.executor import CollectingDispatcher

  class MyFormValidationAction(FormValidationAction):
      def name(self) -> Text:
          return "some_form"

      def validate_slot1(
          self,
          slot_value: Any,
          dispatcher: "CollectingDispatcher",
          tracker: "Tracker",
          domain: "DomainDict",
      ) -> Dict[Text, Any]:
          if slot_value == "correct_value":
              return {
                  "slot1": "validated_value",
              }
          return {
              "slot1": None,
          }
```

- [#6463](https://github.com/rasahq/rasa/issues/6463): Added support for the
  `LoopInterrupted` event.

### Bugfixes

- [#280](https://github.com/rasahq/rasa-sdk/issues/280): `tracker.applied_events`
  now correctly deals with restart, undo, and rewind events

### Miscellaneous internal changes

- [#265](https://github.com/rasahq/rasa-sdk/issues/265)

## [1.10.3] - 2020-09-23

### Bugfixes

- [#273](https://github.com/RasaHQ/rasa-sdk/pull/273): Only fill other slots if slot mapping contains a role or group restriction and the entity type matches.

## [1.10.2] - 2020-06-25

### Bugfixes

- [#220](https://github.com/RasaHQ/rasa-sdk/pull/220): Re-added an `Action endpoint is up and running` log that was removed in Rasa SDK 1.6.0.

## [1.10.1] - 2020-05-11

### Bugfixes

- [#212](https://github.com/rasahq/rasa/issues/212): Fix `ActionExecutor` sometimes not loading user-defined actions that inherit from other user-defined ones.

## [1.10.0] - 2020-04-28

### Features

- [#164](https://github.com/RasaHQ/rasa-sdk/pull/164): Added new `--auto-reload` CLI argument. When specified, modules containing `Action`
  subclasses will be automatically reloaded if they have been modified since the last HTTP
  request. By using this, one can avoid having to re-start the actions server when
  developing new actions.

- [#3765](https://github.com/rasahq/rasa/issues/3765): Add support for entities with role and group labels.

  If you use `from_entity` in your custom slot mapping, you can now also specify a role and group label.
  If you set a role or group label, the slot is only filled if the entity has the specific role or group label set.
  If you don’t specify a role or group label, the function behaves as before.

### Improvements

- [#176](https://github.com/rasahq/rasa-sdk/issues/176): The Rasa SDK image now uses Python 3.7 instead of Python 3.6.

### Bugfixes

- [#176](https://github.com/rasahq/rasa-sdk/issues/176): Updated `pyyaml` dependency to `5.3.1` to fix
  [CVE-2020-1747](https://security-tracker.debian.org/tracker/CVE-2020-1747)

## [1.9.0] - 2020-03-24

### Bugfixes

- [#110](https://github.com/rasahq/rasa-sdk/issues/110): Exit program (`python -m rasa_sdk --actions actions` or
  `rasa run actions --actions actions`) if a requested module under the
  `--actions` command-line option cannot be found.

## [1.8.1] - 2020-03-09

### Bugfixes

- [#153](https://github.com/rasahq/rasa-sdk/issues/153): Make it possible to use the `requests` library inside the default Rasa SDK container.

## [1.8.0] - 2020-02-26

### Improvements

- [#130](https://github.com/rasahq/rasa-sdk/issues/130): Copied over instance methods `last_executed_action_has()`, `get_last_event_for()` and
  `applied_events` from the Rasa `DialogueStateTracker` class to the SDK `Tracker` class.

- [#145](https://github.com/rasahq/rasa-sdk/issues/145): Add `poetry` for dependency management and reduce the size of Docker image.

### Miscellaneous internal changes

- #148, #149

## [1.7.0] - 2020-01-29

### Improvements

- `ReminderScheduled` and `ReminderCancelled` now take `intent` and `entities`
  as options, instead of `action`. This is because starting with Rasa 1.7 reminders
  trigger intents (with entities) instead of actions.

- The following `FormAction` methods are now `async` by default: `validate_slots`,
  `validate`, `submit` and `run`. User-defined classes inheriting from
  `FormAction` should be adapted to use `async` for these methods. Existing
  synchronous implementations will continue to work as normal, but this behaviour will
  be deprecated in the future.

- The following `ActionQueryKnowledgeBase` methods are now `async`:
  `utter_objects` and `run`.

- The following `KnowledgeBase` methods are now `async`:
  `get_attributes_of_object`, `get_key_attribute_of_object`,
  `get_representation_function_of_object`, `get_objects` and `get_object`. Same
  warning for `FormAction` applies here - user-defined classes should be updated to
  use `async`, but will continue to work for the moment.

- The following `InMemoryKnowledgeBase` methods are now `async`:
  `get_attributes_of_object`, `get_objects` and `get_object`.

## [1.6.1] - 2020-01-07

### Bugfixes

- Pinned `sanic~=19.9.0` to fix breaking changes introduced in sanic 19.9.12.

## [1.6.0] - 2019-12-18

### Features

- Added `SessionStarted` event for compatibility with conversation sessions in Rasa
  1.6.0.

## [1.5.2] - 2019-12-11

### Bugfixes

- Pinned `multidict` dependency to 4.6.1 to prevent sanic from breaking,
  see [https://github.com/huge-success/sanic/issues/1729](https://github.com/huge-success/sanic/issues/1729)

## [1.5.1] - 2019-11-27

### Features

- Added `LOG_LEVEL_LIBRARIES` environment variable to set log level of libraries, such as `sanic`

### Improvements

- `DeprecationWarning`s are now `FutureWarning`s, as they should be seen
  by end users

- `text` is now the first positional argument in `utter_message` instead of
  `image`

### Bugfixes

- The deprecated `utter_elements` now correctly uses `utter_message`

## [1.5.0] - 2019-11-22

### Features

- Add support for multiple sanic workers (configurable with the
  `ACTION_SERVER_SANIC_WORKERS` environment variable).

- Add support for async `run` methods in the `Action` class.

- Return status code `404` in case requested action was not found.

- Return status code `400` in case an empty request body was sent to the `/webhook`
  endpoint.

### Improvements

- Replace `flask` server framework with `sanic`.

- Replace `flask_cors` with `sanic-cors`.

- `CollectingDispatcher.utter_message` can now do anything that other dispatcher
  methods can do.

- The `CollectingDispatcher` methods `utter_custom_message`, `utter_elements`,
  `utter_button_message`, `utter_attachment`, `utter_button_template`,
  `utter_template`, `utter_custom_json` and `utter_image_url` were deprecated in
  favor of `utter_message`.

- Updated format strings to f-strings where appropriate.

### Deprecations and Removals

- Remove `requests` dependency

- Remove `gevent` dependency

## [1.4.0] - 2019-10-19

### Features

- Added Python 3.7 support.

### Deprecations and Removals

- Removed Python 2.7 support.

- Removed Python 3.5 support.

## [1.3.3] - 2019-09-28

### Features

- SSL support, certificates can be passed with –ssl-certificate and –ssl-keyfile

## [1.3.2] - 2019-09-06

### Bugfixes

- fixed TypeError on `request_next_slot` method of `FormAction` class

## [1.3.1] - 2019-09-05

### Bugfixes

- undid Removed unused `tracker` argument from `utter_template` and `utter_button_template`
  methods as it resulted in compatibility issues

## [1.3.0] - 2019-09-05

Compatibility release for Rasa 1.3.0.

### Features

- add `InMemoryKnowledgeBase` implementation as a default `KnowledgeBase`

- add `ActionQueryKnowledgeBase` as a default action to interact with a knowledge base

### Improvements

- Removed unused `tracker` argument from `utter_template` and `utter_button_template`
  methods

## [1.2.0] - 2019-08-13

Compatibility release for Rasa 1.2.0. There have not been any
additional changes.

## [1.1.1] - 2019-07-25

### Features

- `dispatcher.utter_image_url()` to dispatch images from custom actions

### Bugfixes

- correct slots print in debug mode before submitting a form

## [1.1.0] - 2019-06-13

Compatibility release for Rasa 1.1.0. There have not been any
additional changes.

## [1.0.0] - 2019-05-21

### Features

- validate events returned from action - checks for sanity

- endpoint to retrieve all registered actions at `/actions`

### Improvements

- package renamed from `rasa_core_sdk` to `rasa_sdk` - please make sure to
  update your imports accordingly

## [0.14.0] - 2019-04-26

Compatibility release for Rasa Core 0.14.0. There have not been any
additional changes when compared to `0.13.1`.

## [0.13.1] - 2019-04-16

### Features

- add formatter ‘black’

- Slots filled before the start of a form are now validated upon form start

- In debug mode, the values of required slots for a form are now printed
  before submitting

### Improvements

- validate\_{} functions for slots now return dictionaries of form {slot: value}
  instead of value

### Bugfixes

- Slots extracted from entities in user input upon calling form activation are
  now correctly validated

## [0.13.0] - 2019-03-26

### Features

- Abstract Actions can now be subclassed

- add warning in case of mismatched version of rasa_core and rasa_core_sdk

- `FormAction.from_trigger_intent` allows slot extraction from message
  triggering the FormAction

- `Tracker.active_form` now includes `trigger_message` attribute to allow
  access to message triggering the form

## [0.12.2] - 2019-02-17

### Features

- add optional validate\_{slot} methods to FormAction

- forms can now be deactivated during the validation function by returning
  self.deactivate()

- Function to get latest input channel from the tracker with
  `tracker.get_latest_input_channel()`

### Improvements

- `self._deactivate()` method from the `FormAction` class has been
  renamed to `self.deactivate()`

- changed endpoint function so that it is now accessible with Python as well

## [0.12.1] - 2018-11-11

### Bugfixes

- doc formatting preventing successful rasa core travis build

## [0.12.0] - 2018-11-11

### Features

- added Dockerfile for rasa_core_sdk

- add `active_form` and `latest_action_name` properties to `Tracker`

- add `FormAction.slot_mapping()` method to specify the mapping between
  user input and requested slot in the form

- add helper methods `FormAction.from_entity(...)`,
  `FormAction.from_intent(...)` and `FormAction.from_text(...)`

- add `FormAction.validate(...)` method to validate user input

- add warning in case of mismatched version of rasa_core and rasa_core_sdk

### Improvements

- `FormAction` class was completely refactored

- `required_fields()` is changed to `required_slots(tracker)`

- moved `FormAction.get_other_slots(...)` functionality to
  `FormAction.extract_other_slots(...)`

- moved `FormAction.get_requested_slot(...)` functionality to
  `FormAction.extract_requested_slot(...)`

- logic of requesting next slot can be customized in
  `FormAction.request_next_slot(...)` method

### Deprecations and Removals

- `FormField` class and its subclasses

### Bugfixes

## [0.11.5] - 2018-09-24

### Bugfixes

- current state call in tracker

## [0.11.4] - 2018-09-17

### Bugfixes

- wrong event name for the `AgentUttered` event - due to the wrong name,
  rasa core would deserialise the wrong event.<|MERGE_RESOLUTION|>--- conflicted
+++ resolved
@@ -17,22 +17,22 @@
 
 <!-- TOWNCRIER -->
 
-<<<<<<< HEAD
 ## [3.4.0] - 2022-11-23
-                       
-Rasa_Sdk 3.4.0 (2022-11-23)                            
-### Improvements
+
+Rasa_Sdk 3.4.0 (2022-11-23)
+
+### Improvements
+
 - [#877](https://github.com/rasahq/rasa-sdk/issues/877): Added CLI option `--logging-config-file` to enable configuration of custom logs formatting.
 - [#888](https://github.com/rasahq/rasa-sdk/issues/888): Add support for Python 3.10 version.
 
 ### Miscellaneous internal changes
+
 - [#884](https://github.com/rasahq/rasa-sdk/issues/884)
 
-
 ## [3.3.0] - 2022-10-06
-                       
-Rasa_Sdk 3.3.0 (2022-10-06)                             No significant changes.
-
+
+Rasa_Sdk 3.3.0 (2022-10-06) No significant changes.
 
 ## [3.2.1] - 2022-08-30 No significant changes.
 
@@ -81,14 +81,14 @@
 ### Improvements
 
 - [#529](https://github.com/rasahq/rasa-sdk/issues/529): Support for global slot mappings.
-=======
+
 ## [2.8.11] - 2022-12-22
-### Improvements
+
+### Improvements
+
 - [#912](https://github.com/rasahq/rasa-sdk/issues/912): Added the ability to decompress deflate encoded
-  json payloads for the webhook endpoint of the 
+  json payloads for the webhook endpoint of the
   action server.
-
->>>>>>> 6c85774f
 
 ## [2.8.10] - 2022-08-30
 
