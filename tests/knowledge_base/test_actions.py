--- conflicted
+++ resolved
@@ -30,6 +30,7 @@
 @pytest.mark.parametrize(
     "latest_message,slots,expected_slots",
     [
+        (
         (
             {},
             {
@@ -71,23 +72,16 @@
             ],
         ),
         (
+        (
             {
-<<<<<<< HEAD
                 "entities" : [
-=======
-                "entities": [
->>>>>>> 6be53a98
                     {
+                        "entity": "attribute",
                         "entity": "attribute",
                     },
                     {
-<<<<<<< HEAD
                         "entity": " mention",
                     }
-=======
-                        "entity": "mention",
-                    },
->>>>>>> 6be53a98
                 ],
             },
 
@@ -110,16 +104,15 @@
         (
             {
                 "entities": [
+            {
+                "entities": [
                     {
+                        "entity": "attribute",
                         "entity": "attribute",
                     },
                     {
                         "entity": "restaurant",
-<<<<<<< HEAD
                     }
-=======
-                    },
->>>>>>> 6be53a98
                 ],
             },
 
@@ -143,6 +136,7 @@
         (
             {
                 "entities": [],
+                "entities": [],
             },
             {
                 SLOT_MENTION: None,
@@ -157,18 +151,13 @@
     ],
 )
 async def test_action_run(data_file, latest_message, slots, expected_slots):
+async def test_action_run(data_file, latest_message, slots, expected_slots):
     knowledge_base = InMemoryKnowledgeBase(data_file)
     action = ActionQueryKnowledgeBase(knowledge_base)
 
     dispatcher = CollectingDispatcher()
 
-<<<<<<< HEAD
     tracker = Tracker("default", slots, latest_message, [], False, None, {}, "action_listen")
-=======
-    tracker = Tracker(
-        "default", slots, latest_message, [], False, None, {}, "action_listen"
-    )
->>>>>>> 6be53a98
     actual_slots = await action.run(dispatcher, tracker, {})
     print(f"actual slots: {actual_slots}\nexpected slots:{expected_slots}")
     compare_slots(expected_slots, actual_slots)
