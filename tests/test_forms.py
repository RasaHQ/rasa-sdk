import pytest
import asyncio
from typing import Type, Text, Dict, Any, List, Optional

from rasa_sdk import Tracker, ActionExecutionRejection
from rasa_sdk.events import SlotSet, ActiveLoop
from rasa_sdk.executor import CollectingDispatcher
from rasa_sdk.forms import FormAction, REQUESTED_SLOT


def test_extract_requested_slot_default():
    """Test default extraction of a slot value from entity with the same name"""
    form = FormAction()

    tracker = Tracker(
        "default",
        {REQUESTED_SLOT: "some_slot"},
        {"entities": [{"entity": "some_slot", "value": "some_value"}]},
        [],
        False,
        None,
        {},
        "action_listen",
    )

    slot_values = form.extract_requested_slot(CollectingDispatcher(), tracker, {})
    assert slot_values == {"some_slot": "some_value"}


def test_extract_requested_slot_from_entity_no_intent():
    """Test extraction of a slot value from entity with the different name
    and any intent
    """

    # noinspection PyAbstractClass
    class CustomFormAction(FormAction):
        def name(self):
            return "some_form"

        def slot_mappings(self):
            return {"some_slot": self.from_entity(entity="some_entity")}

    form = CustomFormAction()

    tracker = Tracker(
        "default",
        {REQUESTED_SLOT: "some_slot"},
        {"entities": [{"entity": "some_entity", "value": "some_value"}]},
        [],
        False,
        None,
        {},
        "action_listen",
    )

    slot_values = form.extract_requested_slot(CollectingDispatcher(), tracker, {})
    assert slot_values == {"some_slot": "some_value"}


def test_extract_requested_slot_from_entity_with_intent():
    """Test extraction of a slot value from entity with the different name
    and certain intent
    """

    # noinspection PyAbstractClass
    class CustomFormAction(FormAction):
        def name(self):
            return "some_form"

        def slot_mappings(self):
            return {
                "some_slot": self.from_entity(
                    entity="some_entity", intent="some_intent"
                )
            }

    form = CustomFormAction()

    tracker = Tracker(
        "default",
        {REQUESTED_SLOT: "some_slot"},
        {
            "intent": {"name": "some_intent", "confidence": 1.0},
            "entities": [{"entity": "some_entity", "value": "some_value"}],
        },
        [],
        False,
        None,
        {},
        "action_listen",
    )

    slot_values = form.extract_requested_slot(CollectingDispatcher(), tracker, {})
    # check that the value was extracted for correct intent
    assert slot_values == {"some_slot": "some_value"}

    tracker = Tracker(
        "default",
        {REQUESTED_SLOT: "some_slot"},
        {
            "intent": {"name": "some_other_intent", "confidence": 1.0},
            "entities": [{"entity": "some_entity", "value": "some_value"}],
        },
        [],
        False,
        None,
        {},
        "action_listen",
    )

    slot_values = form.extract_requested_slot(CollectingDispatcher(), tracker, {})
    # check that the value was not extracted for incorrect intent
    assert slot_values == {}


@pytest.mark.parametrize(
    "mapping_not_intent, mapping_intent, mapping_role, mapping_group, entities, intent, expected_slot_values",
    [
        (
            "some_intent",
            None,
            None,
            None,
            [{"entity": "some_entity", "value": "some_value"}],
            "some_intent",
            {},
        ),
        (
            None,
            "some_intent",
            None,
            None,
            [{"entity": "some_entity", "value": "some_value"}],
            "some_intent",
            {"some_slot": "some_value"},
        ),
        (
            "some_intent",
            None,
            None,
            None,
            [{"entity": "some_entity", "value": "some_value"}],
            "some_other_intent",
            {"some_slot": "some_value"},
        ),
        (
            None,
            None,
            "some_role",
            None,
            [{"entity": "some_entity", "value": "some_value"}],
            "some_intent",
            {},
        ),
        (
            None,
            None,
            "some_role",
            None,
            [{"entity": "some_entity", "value": "some_value", "role": "some_role"}],
            "some_intent",
            {"some_slot": "some_value"},
        ),
        (
            None,
            None,
            None,
            "some_group",
            [{"entity": "some_entity", "value": "some_value"}],
            "some_intent",
            {},
        ),
        (
            None,
            None,
            None,
            "some_group",
            [{"entity": "some_entity", "value": "some_value", "group": "some_group"}],
            "some_intent",
            {"some_slot": "some_value"},
        ),
        (
            None,
            None,
            "some_role",
            "some_group",
            [
                {
                    "entity": "some_entity",
                    "value": "some_value",
                    "group": "some_group",
                    "role": "some_role",
                }
            ],
            "some_intent",
            {"some_slot": "some_value"},
        ),
        (
            None,
            None,
            "some_role",
            "some_group",
            [{"entity": "some_entity", "value": "some_value", "role": "some_role"}],
            "some_intent",
            {},
        ),
        (
            None,
            None,
            None,
            None,
            [
                {
                    "entity": "some_entity",
                    "value": "some_value",
                    "group": "some_group",
                    "role": "some_role",
                }
            ],
            "some_intent",
            {"some_slot": "some_value"},
        ),
    ],
)
def test_extract_requested_slot_from_entity(
    mapping_not_intent: Optional[Text],
    mapping_intent: Optional[Text],
    mapping_role: Optional[Text],
    mapping_group: Optional[Text],
    entities: List[Dict[Text, Any]],
    intent: Text,
    expected_slot_values: Dict[Text, Text],
):
    """Test extraction of a slot value from entity with the different restrictions."""

    # noinspection PyAbstractClass
    class CustomFormAction(FormAction):
        def name(self):
            return "some_form"

        def slot_mappings(self):
            return {
                "some_slot": self.from_entity(
                    entity="some_entity",
                    role=mapping_role,
                    group=mapping_group,
                    intent=mapping_intent,
                    not_intent=mapping_not_intent,
                )
            }

    form = CustomFormAction()

    tracker = Tracker(
        "default",
        {REQUESTED_SLOT: "some_slot"},
        {"intent": {"name": intent, "confidence": 1.0}, "entities": entities},
        [],
        False,
        None,
        {},
        "action_listen",
    )

    slot_values = form.extract_requested_slot(CollectingDispatcher(), tracker, {})
    assert slot_values == expected_slot_values


def test_extract_requested_slot_from_intent():
    """Test extraction of a slot value from certain intent"""

    # noinspection PyAbstractClass
    class CustomFormAction(FormAction):
        def name(self):
            return "some_form"

        def slot_mappings(self):
            return {
                "some_slot": self.from_intent(intent="some_intent", value="some_value")
            }

    form = CustomFormAction()

    tracker = Tracker(
        "default",
        {REQUESTED_SLOT: "some_slot"},
        {"intent": {"name": "some_intent", "confidence": 1.0}},
        [],
        False,
        None,
        {},
        "action_listen",
    )

    slot_values = form.extract_requested_slot(CollectingDispatcher(), tracker, {})
    # check that the value was extracted for correct intent
    assert slot_values == {"some_slot": "some_value"}

    tracker = Tracker(
        "default",
        {REQUESTED_SLOT: "some_slot"},
        {"intent": {"name": "some_other_intent", "confidence": 1.0}},
        [],
        False,
        None,
        {},
        "action_listen",
    )

    slot_values = form.extract_requested_slot(CollectingDispatcher(), tracker, {})
    # check that the value was not extracted for incorrect intent
    assert slot_values == {}


def test_extract_requested_slot_from_not_intent():
    """Test extraction of a slot value from certain intent"""

    # noinspection PyAbstractClass
    class CustomFormAction(FormAction):
        def name(self):
            return "some_form"

        def slot_mappings(self):
            return {
                "some_slot": self.from_intent(
                    not_intent="some_intent", value="some_value"
                )
            }

    form = CustomFormAction()

    tracker = Tracker(
        "default",
        {REQUESTED_SLOT: "some_slot"},
        {"intent": {"name": "some_intent", "confidence": 1.0}},
        [],
        False,
        None,
        {},
        "action_listen",
    )

    slot_values = form.extract_requested_slot(CollectingDispatcher(), tracker, {})
    # check that the value was extracted for correct intent
    assert slot_values == {}

    tracker = Tracker(
        "default",
        {REQUESTED_SLOT: "some_slot"},
        {"intent": {"name": "some_other_intent", "confidence": 1.0}},
        [],
        False,
        None,
        {},
        "action_listen",
    )

    slot_values = form.extract_requested_slot(CollectingDispatcher(), tracker, {})
    # check that the value was not extracted for incorrect intent
    assert slot_values == {"some_slot": "some_value"}


def test_extract_requested_slot_from_text_no_intent():
    """Test extraction of a slot value from text with any intent"""

    # noinspection PyAbstractClass
    class CustomFormAction(FormAction):
        def name(self):
            return "some_form"

        def slot_mappings(self):
            return {"some_slot": self.from_text()}

    form = CustomFormAction()

    tracker = Tracker(
        "default",
        {REQUESTED_SLOT: "some_slot"},
        {"text": "some_text"},
        [],
        False,
        None,
        {},
        "action_listen",
    )

    slot_values = form.extract_requested_slot(CollectingDispatcher(), tracker, {})
    assert slot_values == {"some_slot": "some_text"}


def test_extract_requested_slot_from_text_with_intent():
    """Test extraction of a slot value from text with certain intent"""

    # noinspection PyAbstractClass
    class CustomFormAction(FormAction):
        def name(self):
            return "some_form"

        def slot_mappings(self):
            return {"some_slot": self.from_text(intent="some_intent")}

    form = CustomFormAction()

    tracker = Tracker(
        "default",
        {REQUESTED_SLOT: "some_slot"},
        {"text": "some_text", "intent": {"name": "some_intent", "confidence": 1.0}},
        [],
        False,
        None,
        {},
        "action_listen",
    )

    slot_values = form.extract_requested_slot(CollectingDispatcher(), tracker, {})
    # check that the value was extracted for correct intent
    assert slot_values == {"some_slot": "some_text"}

    tracker = Tracker(
        "default",
        {REQUESTED_SLOT: "some_slot"},
        {
            "text": "some_text",
            "intent": {"name": "some_other_intent", "confidence": 1.0},
        },
        [],
        False,
        None,
        {},
        "action_listen",
    )

    slot_values = form.extract_requested_slot(CollectingDispatcher(), tracker, {})
    # check that the value was not extracted for incorrect intent
    assert slot_values == {}


def test_extract_requested_slot_from_text_with_not_intent():
    """Test extraction of a slot value from text with certain intent"""

    # noinspection PyAbstractClass
    class CustomFormAction(FormAction):
        def name(self):
            return "some_form"

        def slot_mappings(self):
            return {"some_slot": self.from_text(not_intent="some_intent")}

    form = CustomFormAction()

    tracker = Tracker(
        "default",
        {REQUESTED_SLOT: "some_slot"},
        {"text": "some_text", "intent": {"name": "some_intent", "confidence": 1.0}},
        [],
        False,
        None,
        {},
        "action_listen",
    )

    slot_values = form.extract_requested_slot(CollectingDispatcher(), tracker, {})
    # check that the value was extracted for correct intent
    assert slot_values == {}

    tracker = Tracker(
        "default",
        {REQUESTED_SLOT: "some_slot"},
        {
            "text": "some_text",
            "intent": {"name": "some_other_intent", "confidence": 1.0},
        },
        [],
        False,
        None,
        {},
        "action_listen",
    )

    slot_values = form.extract_requested_slot(CollectingDispatcher(), tracker, {})
    # check that the value was not extracted for incorrect intent
    assert slot_values == {"some_slot": "some_text"}


def test_extract_trigger_slots():
    """Test extraction of a slot value from trigger intent"""

    # noinspection PyAbstractClass
    class CustomFormAction(FormAction):
        def name(self):
            return "some_form"

        @staticmethod
        def required_slots(_tracker):
            return ["some_slot"]

        def slot_mappings(self):
            return {
                "some_slot": self.from_trigger_intent(
                    intent="trigger_intent", value="some_value"
                )
            }

    form = CustomFormAction()

    tracker = Tracker(
        "default",
        {},
        {"intent": {"name": "trigger_intent", "confidence": 1.0}},
        [],
        False,
        None,
        {},
        "action_listen",
    )

    slot_values = form.extract_other_slots(CollectingDispatcher(), tracker, {})
    # check that the value was extracted for correct intent
    assert slot_values == {"some_slot": "some_value"}

    tracker = Tracker(
        "default",
        {},
        {"intent": {"name": "other_intent", "confidence": 1.0}},
        [],
        False,
        None,
        {},
        "action_listen",
    )

    slot_values = form.extract_other_slots(CollectingDispatcher(), tracker, {})
    # check that the value was not extracted for incorrect intent
    assert slot_values == {}

    # tracker with active form
    tracker = Tracker(
        "default",
        {},
        {"intent": {"name": "trigger_intent", "confidence": 1.0}},
        [],
        False,
        None,
        {"name": "some_form", "validate": True, "rejected": False},
        "action_listen",
    )

    slot_values = form.extract_other_slots(CollectingDispatcher(), tracker, {})
    # check that the value was not extracted for correct intent
    assert slot_values == {}


def test_extract_other_slots_no_intent():
    """Test extraction of other not requested slots values
    from entities with the same names
    """

    # noinspection PyAbstractClass
    class CustomFormAction(FormAction):
        def name(self):
            return "some_form"

        @staticmethod
        def required_slots(_tracker):
            return ["some_slot", "some_other_slot"]

    form = CustomFormAction()

    tracker = Tracker(
        "default",
        {REQUESTED_SLOT: "some_slot"},
        {"entities": [{"entity": "some_slot", "value": "some_value"}]},
        [],
        False,
        None,
        {},
        "action_listen",
    )

    slot_values = form.extract_other_slots(CollectingDispatcher(), tracker, {})
    # check that the value was not extracted for requested slot
    assert slot_values == {}

    tracker = Tracker(
        "default",
        {REQUESTED_SLOT: "some_slot"},
        {"entities": [{"entity": "some_other_slot", "value": "some_other_value"}]},
        [],
        False,
        None,
        {},
        "action_listen",
    )

    slot_values = form.extract_other_slots(CollectingDispatcher(), tracker, {})
    # check that the value was extracted for non requested slot
    assert slot_values == {"some_other_slot": "some_other_value"}

    tracker = Tracker(
        "default",
        {REQUESTED_SLOT: "some_slot"},
        {
            "entities": [
                {"entity": "some_slot", "value": "some_value"},
                {"entity": "some_other_slot", "value": "some_other_value"},
            ]
        },
        [],
        False,
        None,
        {},
        "action_listen",
    )

    slot_values = form.extract_other_slots(CollectingDispatcher(), tracker, {})

    # check that the value was extracted only for non requested slot
    assert slot_values == {"some_other_slot": "some_other_value"}


def test_extract_other_slots_with_intent():
    """Test extraction of other not requested slots values
    from entities with the same names
    """

    # noinspection PyAbstractClass
    class CustomFormAction(FormAction):
        def name(self):
            return "some_form"

        @staticmethod
        def required_slots(_tracker):
            return ["some_slot", "some_other_slot"]

        def slot_mappings(self):
            return {
                "some_other_slot": self.from_entity(
                    entity="some_other_slot", intent="some_intent"
                )
            }

    form = CustomFormAction()

    tracker = Tracker(
        "default",
        {REQUESTED_SLOT: "some_slot"},
        {
            "intent": {"name": "some_other_intent", "confidence": 1.0},
            "entities": [{"entity": "some_other_slot", "value": "some_other_value"}],
        },
        [],
        False,
        None,
        {},
        "action_listen",
    )

    slot_values = form.extract_other_slots(CollectingDispatcher(), tracker, {})
    # check that the value was extracted for non requested slot
    assert slot_values == {}

    tracker = Tracker(
        "default",
        {REQUESTED_SLOT: "some_slot"},
        {
            "intent": {"name": "some_intent", "confidence": 1.0},
            "entities": [{"entity": "some_other_slot", "value": "some_other_value"}],
        },
        [],
        False,
        None,
        {},
        "action_listen",
    )

    slot_values = form.extract_other_slots(CollectingDispatcher(), tracker, {})
    # check that the value was extracted only for non requested slot
    assert slot_values == {"some_other_slot": "some_other_value"}


@pytest.mark.parametrize(
    "some_other_slot_mapping, some_slot_mapping, entities, intent, expected_slot_values",
    [
        (
            [
                {
                    "type": "from_entity",
                    "intent": "some_intent",
                    "entity": "some_entity",
                    "role": "some_role",
                }
            ],
            [{"type": "from_entity", "intent": "some_intent", "entity": "some_entity"}],
            [
                {
                    "entity": "some_entity",
                    "value": "some_value",
                    "role": "some_other_role",
                }
            ],
            "some_intent",
            {},
        ),
        (
            [
                {
                    "type": "from_entity",
                    "intent": "some_intent",
                    "entity": "some_entity",
                    "role": "some_role",
                }
            ],
            [{"type": "from_entity", "intent": "some_intent", "entity": "some_entity"}],
            [{"entity": "some_entity", "value": "some_value", "role": "some_role"}],
            "some_intent",
            {"some_other_slot": "some_value"},
        ),
        (
            [
                {
                    "type": "from_entity",
                    "intent": "some_intent",
                    "entity": "some_entity",
                    "group": "some_group",
                }
            ],
            [{"type": "from_entity", "intent": "some_intent", "entity": "some_entity"}],
            [
                {
                    "entity": "some_entity",
                    "value": "some_value",
                    "group": "some_other_group",
                }
            ],
            "some_intent",
            {},
        ),
        (
            [
                {
                    "type": "from_entity",
                    "intent": "some_intent",
                    "entity": "some_entity",
                    "group": "some_group",
                }
            ],
            [{"type": "from_entity", "intent": "some_intent", "entity": "some_entity"}],
            [{"entity": "some_entity", "value": "some_value", "group": "some_group"}],
            "some_intent",
            {"some_other_slot": "some_value"},
        ),
        (
            [
                {
                    "type": "from_entity",
                    "intent": "some_intent",
                    "entity": "some_entity",
                    "group": "some_group",
                    "role": "some_role",
                }
            ],
            [{"type": "from_entity", "intent": "some_intent", "entity": "some_entity"}],
            [
                {
                    "entity": "some_entity",
                    "value": "some_value",
                    "role": "some_role",
                    "group": "some_group",
                }
            ],
            "some_intent",
            {"some_other_slot": "some_value"},
        ),
        (
            [{"type": "from_entity", "intent": "some_intent", "entity": "some_entity"}],
            [
                {
                    "type": "from_entity",
                    "intent": "some_intent",
                    "entity": "some_other_entity",
                }
            ],
            [{"entity": "some_entity", "value": "some_value"}],
            "some_intent",
            {},
        ),
        (
            [
                {
                    "type": "from_entity",
                    "intent": "some_intent",
                    "entity": "some_entity",
                    "role": "some_role",
                }
            ],
            [
                {
                    "type": "from_entity",
                    "intent": "some_intent",
                    "entity": "some_other_entity",
                }
            ],
            [{"entity": "some_entity", "value": "some_value", "role": "some_role"}],
            "some_intent",
            {},
        ),
<<<<<<< HEAD
        (
            "entity_type",
            None,
            None,
            [{"entity": "entity_type", "value": "some_value"}],
            "some_intent",
            {},
        ),
=======
>>>>>>> 03d09818
    ],
)
def test_extract_other_slots_with_entity(
    some_other_slot_mapping: List[Dict[Text, Any]],
    some_slot_mapping: List[Dict[Text, Any]],
    entities: List[Dict[Text, Any]],
    intent: Text,
    expected_slot_values: Dict[Text, Text],
):
    """Test extraction of other not requested slots values from entities."""

    # noinspection PyAbstractClass
    class CustomFormAction(FormAction):
        def name(self):
            return "some_form"

        @staticmethod
        def required_slots(_tracker):
            return ["some_slot", "some_other_slot"]

        def slot_mappings(self):
            return {
                "some_other_slot": some_other_slot_mapping,
                "some_slot": some_slot_mapping,
            }

    form = CustomFormAction()

    tracker = Tracker(
        "default",
        {REQUESTED_SLOT: "some_slot"},
        {"intent": {"name": intent, "confidence": 1.0}, "entities": entities},
        [],
        False,
        None,
        {},
        "action_listen",
    )

    slot_values = form.extract_other_slots(CollectingDispatcher(), tracker, {})
    # check that the value was extracted for non requested slot
    assert slot_values == expected_slot_values


async def test_validate():
    # noinspection PyAbstractClass
    class CustomFormAction(FormAction):
        def name(self):
            return "some_form"

        @staticmethod
        def required_slots(_tracker):
            return ["some_slot", "some_other_slot"]

    form = CustomFormAction()

    tracker = Tracker(
        "default",
        {REQUESTED_SLOT: "some_slot"},
        {
            "entities": [
                {"entity": "some_slot", "value": "some_value"},
                {"entity": "some_other_slot", "value": "some_other_value"},
            ]
        },
        [],
        False,
        None,
        {},
        "action_listen",
    )

    events = await form.validate(CollectingDispatcher(), tracker, {})
    # check that validation succeed
    assert events == [
        SlotSet("some_other_slot", "some_other_value"),
        SlotSet("some_slot", "some_value"),
    ] or events == [
        SlotSet("some_slot", "some_value"),
        SlotSet("some_other_slot", "some_other_value"),
    ]

    tracker = Tracker(
        "default",
        {REQUESTED_SLOT: "some_slot"},
        {"entities": [{"entity": "some_other_slot", "value": "some_other_value"}]},
        [],
        False,
        None,
        {},
        "action_listen",
    )

    events = await form.validate(CollectingDispatcher(), tracker, {})
    # check that validation succeed because other slot was extracted
    assert events == [SlotSet("some_other_slot", "some_other_value")]

    tracker = Tracker(
        "default",
        {REQUESTED_SLOT: "some_slot"},
        {"entities": []},
        [],
        False,
        None,
        {},
        "action_listen",
    )
    with pytest.raises(Exception) as execinfo:
        await form.validate(CollectingDispatcher(), tracker, {})

    # check that validation failed gracefully
    assert execinfo.type == ActionExecutionRejection
    assert "Failed to extract slot some_slot with action some_form" in str(
        execinfo.value
    )


async def test_set_slot_within_helper():
    # noinspection PyAbstractClass
    class CustomFormAction(FormAction):
        def name(self):
            return "some_form"

        @staticmethod
        def required_slots(_tracker):
            return ["some_slot", "some_other_slot"]

        def validate_some_slot(self, value, dispatcher, tracker, domain):
            if value == "some_value":
                return {
                    "some_slot": "validated_value",
                    "some_other_slot": "other_value",
                }

    form = CustomFormAction()

    tracker = Tracker(
        "default",
        {REQUESTED_SLOT: "some_slot"},
        {"entities": [{"entity": "some_slot", "value": "some_value"}]},
        [],
        False,
        None,
        {},
        "action_listen",
    )

    events = await form.validate(CollectingDispatcher(), tracker, {})

    # check that some_slot gets validated correctly
    assert events == [
        SlotSet("some_other_slot", "other_value"),
        SlotSet("some_slot", "validated_value"),
    ] or events == [
        SlotSet("some_slot", "validated_value"),
        SlotSet("some_other_slot", "other_value"),
    ]


async def test_validate_extracted_no_requested():
    # noinspection PyAbstractClass
    class CustomFormAction(FormAction):
        def name(self):
            return "some_form"

        @staticmethod
        def required_slots(_tracker):
            return ["some_slot", "some_other_slot"]

        def validate_some_slot(self, value, dispatcher, tracker, domain):
            if value == "some_value":
                return {"some_slot": "validated_value"}

    form = CustomFormAction()

    tracker = Tracker(
        "default",
        {REQUESTED_SLOT: None},
        {"entities": [{"entity": "some_slot", "value": "some_value"}]},
        [],
        False,
        None,
        {},
        "action_listen",
    )

    events = await form.validate(CollectingDispatcher(), tracker, {})

    # check that some_slot gets validated correctly
    assert events == [SlotSet("some_slot", "validated_value")]


async def test_validate_prefilled_slots():
    # noinspection PyAbstractClass
    class CustomFormAction(FormAction):
        def name(self):
            return "some_form"

        @staticmethod
        def required_slots(_tracker):
            return ["some_slot", "some_other_slot"]

        def validate_some_slot(self, value, dispatcher, tracker, domain):
            if value == "some_value":
                return {"some_slot": "validated_value"}
            else:
                return {"some_slot": None}

    form = CustomFormAction()

    tracker = Tracker(
        "default",
        {"some_slot": "some_value", "some_other_slot": "some_other_value"},
        {
            "entities": [{"entity": "some_slot", "value": "some_bad_value"}],
            "text": "some text",
        },
        [],
        False,
        None,
        {},
        "action_listen",
    )

    events = await form._activate_if_required(
        dispatcher=None, tracker=tracker, domain=None
    )
    # check that the form was activated and prefilled slots were validated
    assert events == [
        ActiveLoop("some_form"),
        SlotSet("some_slot", "validated_value"),
        SlotSet("some_other_slot", "some_other_value"),
    ]

    events.extend(
        await form._validate_if_required(dispatcher=None, tracker=tracker, domain=None)
    )

    # check that entities picked up in input overwrite prefilled slots
    assert events == [
        ActiveLoop("some_form"),
        SlotSet("some_slot", "validated_value"),
        SlotSet("some_other_slot", "some_other_value"),
        SlotSet("some_slot", None),
    ]


async def test_validate_trigger_slots():
    """Test validation results of from_trigger_intent slot mappings"""

    # noinspection PyAbstractClass
    class CustomFormAction(FormAction):
        def name(self):
            return "some_form"

        @staticmethod
        def required_slots(_tracker):
            return ["some_slot"]

        def slot_mappings(self):
            return {
                "some_slot": self.from_trigger_intent(
                    intent="trigger_intent", value="some_value"
                )
            }

    form = CustomFormAction()

    tracker = Tracker(
        "default",
        {},
        {"intent": {"name": "trigger_intent", "confidence": 1.0}},
        [],
        False,
        None,
        {},
        "action_listen",
    )

    slot_values = await form.validate(CollectingDispatcher(), tracker, {})

    # check that the value was extracted on form activation
    assert slot_values == [
        {"event": "slot", "timestamp": None, "name": "some_slot", "value": "some_value"}
    ]

    tracker = Tracker(
        "default",
        {},
        {"intent": {"name": "trigger_intent", "confidence": 1.0}},
        [],
        False,
        None,
        {
            "name": "some_form",
            "validate": True,
            "rejected": False,
            "trigger_message": {
                "intent": {"name": "trigger_intent", "confidence": 1.0}
            },
        },
        "action_listen",
    )

    slot_values = await form.validate(CollectingDispatcher(), tracker, {})
    # check that the value was not extracted after form activation
    assert slot_values == []

    tracker = Tracker(
        "default",
        {REQUESTED_SLOT: "some_other_slot"},
        {
            "intent": {"name": "some_other_intent", "confidence": 1.0},
            "entities": [{"entity": "some_other_slot", "value": "some_other_value"}],
        },
        [],
        False,
        None,
        {
            "name": "some_form",
            "validate": True,
            "rejected": False,
            "trigger_message": {
                "intent": {"name": "trigger_intent", "confidence": 1.0}
            },
        },
        "action_listen",
    )

    slot_values = await form.validate(CollectingDispatcher(), tracker, {})

    # check that validation failed gracefully
    assert slot_values == [
        {
            "event": "slot",
            "timestamp": None,
            "name": "some_other_slot",
            "value": "some_other_value",
        }
    ]


async def test_activate_if_required():
    # noinspection PyAbstractClass
    class CustomFormAction(FormAction):
        def name(self):
            return "some_form"

        @staticmethod
        def required_slots(_tracker):
            return ["some_slot", "some_other_slot"]

    form = CustomFormAction()

    tracker = Tracker(
        "default",
        {},
        {"intent": "some_intent", "entities": [], "text": "some text"},
        [],
        False,
        None,
        {},
        "action_listen",
    )

    events = await form._activate_if_required(
        dispatcher=None, tracker=tracker, domain=None
    )
    # check that the form was activated
    assert events == [ActiveLoop("some_form")]

    tracker = Tracker(
        "default",
        {},
        {},
        [],
        False,
        None,
        {"name": "some_form", "validate": True, "rejected": False},
        "action_listen",
    )

    events = await form._activate_if_required(
        dispatcher=None, tracker=tracker, domain=None
    )
    # check that the form was not activated again
    assert events == []


async def test_validate_if_required():
    # noinspection PyAbstractClass
    class CustomFormAction(FormAction):
        def name(self):
            return "some_form"

        @staticmethod
        def required_slots(_tracker):
            return ["some_slot", "some_other_slot"]

    form = CustomFormAction()

    tracker = Tracker(
        "default",
        {REQUESTED_SLOT: "some_slot"},
        {
            "entities": [
                {"entity": "some_slot", "value": "some_value"},
                {"entity": "some_other_slot", "value": "some_other_value"},
            ]
        },
        [],
        False,
        None,
        {"name": "some_form", "validate": True, "rejected": False},
        "action_listen",
    )

    events = await form._validate_if_required(CollectingDispatcher(), tracker, {})
    # check that validation was performed
    assert events == [
        SlotSet("some_other_slot", "some_other_value"),
        SlotSet("some_slot", "some_value"),
    ] or events == [
        SlotSet("some_slot", "some_value"),
        SlotSet("some_other_slot", "some_other_value"),
    ]

    tracker = Tracker(
        "default",
        {REQUESTED_SLOT: "some_slot"},
        {
            "entities": [
                {"entity": "some_slot", "value": "some_value"},
                {"entity": "some_other_slot", "value": "some_other_value"},
            ]
        },
        [],
        False,
        None,
        {"name": "some_form", "validate": False, "rejected": False},
        "action_listen",
    )

    events = await form._validate_if_required(CollectingDispatcher(), tracker, {})
    # check that validation was skipped because 'validate': False
    assert events == []

    tracker = Tracker(
        "default",
        {REQUESTED_SLOT: "some_slot"},
        {
            "entities": [
                {"entity": "some_slot", "value": "some_value"},
                {"entity": "some_other_slot", "value": "some_other_value"},
            ]
        },
        [],
        False,
        None,
        {"name": "some_form", "validate": True, "rejected": False},
        "some_form",
    )

    events = await form._validate_if_required(CollectingDispatcher(), tracker, {})

    # check that validation was skipped
    # because previous action is not action_listen
    assert events == []


async def test_validate_on_activation():
    # noinspection PyAbstractClass
    class CustomFormAction(FormAction):
        def name(self):
            return "some_form"

        @staticmethod
        def required_slots(_tracker):
            return ["some_slot", "some_other_slot"]

        async def submit(self, _dispatcher, _tracker, _domain):
            return []

    form = CustomFormAction()

    tracker = Tracker(
        "default",
        {},
        {"entities": [{"entity": "some_other_slot", "value": "some_other_value"}]},
        [],
        False,
        None,
        {},
        "action_listen",
    )
    dispatcher = CollectingDispatcher()
    events = await form.run(dispatcher=dispatcher, tracker=tracker, domain=None)
    # check that the form was activated and validation was performed
    assert events == [
        ActiveLoop("some_form"),
        SlotSet("some_other_slot", "some_other_value"),
        SlotSet(REQUESTED_SLOT, "some_slot"),
    ]


async def test_validate_on_activation_with_other_action_after_user_utterance():
    # noinspection PyAbstractClass
    class CustomFormAction(FormAction):
        def name(self):
            return "some_form"

        @staticmethod
        def required_slots(_tracker):
            return ["some_slot", "some_other_slot"]

        async def submit(self, _dispatcher, _tracker, _domain):
            return []

    form = CustomFormAction()

    tracker = Tracker(
        "default",
        {},
        {"entities": [{"entity": "some_other_slot", "value": "some_other_value"}]},
        [],
        False,
        None,
        {},
        "some_action",
    )
    dispatcher = CollectingDispatcher()
    events = await form.run(dispatcher=dispatcher, tracker=tracker, domain=None)
    # check that the form was activated and validation was performed
    assert events == [
        ActiveLoop("some_form"),
        SlotSet("some_other_slot", "some_other_value"),
        SlotSet(REQUESTED_SLOT, "some_slot"),
    ]


async def test_deprecated_helper_style():
    # noinspection PyAbstractClass
    # This method tests the old style of returning values instead of {'slot':'value'}
    # dicts, and can be removed if we officially stop supporting the deprecated style.
    class CustomFormAction(FormAction):
        def name(self):
            return "some_form"

        @staticmethod
        def required_slots(_tracker):
            return ["some_slot", "some_other_slot"]

        def validate_some_slot(self, value, dispatcher, tracker, domain):
            if value == "some_value":
                return "validated_value"

    form = CustomFormAction()

    tracker = Tracker(
        "default",
        {REQUESTED_SLOT: "some_value"},
        {"entities": [{"entity": "some_slot", "value": "some_value"}]},
        [],
        False,
        None,
        {},
        "action_listen",
    )

    events = await form.validate(CollectingDispatcher(), tracker, {})

    # check that some_slot gets validated correctly
    assert events == [SlotSet("some_slot", "validated_value")]


class FormSyncValidate(FormAction):
    def name(self):
        return "some_form"

    @staticmethod
    def required_slots(_tracker):
        return ["some_slot", "some_other_slot"]

    def validate(self, dispatcher, tracker, domain):
        return self.deactivate()


class FormAsyncValidate(FormSyncValidate):
    async def validate(self, dispatcher, tracker, domain):
        # Not really necessary, just to emphasize this is async
        await asyncio.sleep(0)

        return self.deactivate()


@pytest.mark.parametrize("form_class", [FormSyncValidate, FormAsyncValidate])
async def test_early_deactivation(form_class: Type[FormAction]):
    # noinspection PyAbstractClass

    form = form_class()

    tracker = Tracker(
        "default",
        {"some_slot": "some_value"},
        {"intent": "greet"},
        [],
        False,
        None,
        {"name": "some_form", "validate": True, "rejected": False},
        "action_listen",
    )

    events = await form.run(dispatcher=None, tracker=tracker, domain=None)

    # check that form was deactivated before requesting next slot
    assert events == [ActiveLoop(None), SlotSet(REQUESTED_SLOT, None)]
    assert SlotSet(REQUESTED_SLOT, "some_other_slot") not in events


class FormSyncSubmit(FormAction):
    def name(self):
        return "some_form"

    @staticmethod
    def required_slots(_tracker):
        return ["some_slot"]

    def submit(self, dispatcher, tracker, domain):
        return [SlotSet("other_slot", 42)]


class FormAsyncSubmit(FormSyncSubmit):
    async def submit(self, dispatcher, tracker, domain):
        # Not really necessary, just to emphasize this is async
        await asyncio.sleep(0)

        return [SlotSet("other_slot", 42)]


@pytest.mark.parametrize("form_class", [FormSyncSubmit, FormAsyncSubmit])
async def test_submit(form_class: Type[FormAction]):
    tracker = Tracker(
        "default",
        {"some_slot": "foobar", "other_slot": None},
        {"intent": "greet"},
        [],
        False,
        None,
        {"name": "some_form", "validate": False, "rejected": False},
        "action_listen",
    )

    form = form_class()
    events = await form.run(dispatcher=None, tracker=tracker, domain=None)

    assert events[0]["value"] == 42


def test_form_deprecation():
    with pytest.warns(FutureWarning):
        FormAction()<|MERGE_RESOLUTION|>--- conflicted
+++ resolved
@@ -804,17 +804,6 @@
             "some_intent",
             {},
         ),
-<<<<<<< HEAD
-        (
-            "entity_type",
-            None,
-            None,
-            [{"entity": "entity_type", "value": "some_value"}],
-            "some_intent",
-            {},
-        ),
-=======
->>>>>>> 03d09818
     ],
 )
 def test_extract_other_slots_with_entity(
