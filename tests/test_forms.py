--- conflicted
+++ resolved
@@ -652,11 +652,7 @@
     )
 
 
-<<<<<<< HEAD
-def test_validate_prefilled_slot():
-=======
 def test_set_slot_within_helper():
->>>>>>> cfffaac0
     # noinspection PyAbstractClass
     class CustomFormAction(FormAction):
         def name(self):
@@ -668,26 +664,14 @@
 
         def validate_some_slot(self, value, dispatcher, tracker, domain):
             if value == "some_value":
-<<<<<<< HEAD
-                return "validated_value"
-=======
                 return {
                     "some_slot": "validated_value",
                     "some_other_slot": "other_value",
                 }
->>>>>>> cfffaac0
-
-    form = CustomFormAction()
-
-    tracker = Tracker(
-<<<<<<< HEAD
-        "default", {"some_slot": "some_value"}, {}, [], False, None, {}, "form"
-    )
-
-    events = form._validate_if_required(CollectingDispatcher(), tracker, {})
-    # check that some_slot gets validated correctly
-    assert events == [SlotSet("some_slot", "validated_value")]
-=======
+
+    form = CustomFormAction()
+
+    tracker = Tracker(
         "default",
         {"requested_slot": "some_slot"},
         {"entities": [{"entity": "some_slot", "value": "some_value"}]},
@@ -707,7 +691,6 @@
         SlotSet("some_slot", "validated_value"),
         SlotSet("some_other_slot", "other_value"),
     ]
->>>>>>> cfffaac0
 
 
 def test_validate_extracted_no_requested():
