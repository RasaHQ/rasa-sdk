--- conflicted
+++ resolved
@@ -61,12 +61,8 @@
             
   release-artifacts-pypi:
     name: Release Artifacts PyPI
-<<<<<<< HEAD
-    runs-on: ubuntu-22.04
+    runs-on: ubuntu-24.04
     needs: define-release-version
-=======
-    runs-on: ubuntu-24.04
->>>>>>> d1cef73a
     
     steps:
       - name: Checkout git repository 🕝
@@ -112,7 +108,7 @@
 
   release-atifacts-publish-release:
     name: Release Artifacts Publish Release
-    runs-on: ubuntu-22.04
+    runs-on: ubuntu-24.04
     needs: [define-release-version, release-artifacts-docker, release-artifacts-pypi]
 
     steps:
@@ -135,13 +131,9 @@
 
   release-artifact-slack-notifications:
     name: Release Analytics Artifact Slack Notifications
-<<<<<<< HEAD
-    runs-on: ubuntu-22.04
+    runs-on: ubuntu-24.04
     needs: [define-release-version, release-artifacts-docker, release-artifacts-pypi]
-=======
-    runs-on: ubuntu-24.04
-    needs: [release-artifacts-docker, release-artifacts-pypi]
->>>>>>> d1cef73a
+
     if: always()  # Ensures this job runs regardless of the result of previous jobs
 
     steps:
