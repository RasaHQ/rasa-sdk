--- conflicted
+++ resolved
@@ -3,9 +3,9 @@
 on:
   push:
     branches:
-    - main
+      - main
     tags:
-    - '*'
+      - "*"
   pull_request:
 
 env:
@@ -21,124 +21,113 @@
     runs-on: ubuntu-latest
 
     steps:
-    - name: Checkout git repository 🕝
-      uses: actions/checkout@v2
-
-    - name: Set up Python 3.7 🐍
-      uses: actions/setup-python@v1
-      with:
-        python-version: 3.7
-
-<<<<<<< HEAD
-    - name: Set up Node 12.x 🦙
-      uses: actions/setup-node@v2
-      with:
-        node-version: '12.x'
-=======
-    - name: Set up Node 15.x 🦙
-      uses: actions/setup-node@v2.3.0
-      with:
-        node-version: '15.x'
->>>>>>> 9660044b
-
-    - name: Read Poetry Version 🔢
-      run: |
-           echo "POETRY_VERSION=$(scripts/poetry-version.sh)" >> $GITHUB_ENV
-      shell: bash
-
-    - name: Install poetry 🦄
-      uses: Gr1N/setup-poetry@v4
-      with:
-        poetry-version: ${{ env.POETRY_VERSION }}
-
-    - name: Load Poetry Cached Libraries ⬇
-      uses: actions/cache@v1
-      with:
-        path: ~/.cache/pypoetry/virtualenvs
-        key: ${{ runner.os }}-poetry-3.7-${{ hashFiles('**/poetry.lock') }}
-        restore-keys: ${{ runner.os }}-poetry-
-
-    - name: Load Yarn Cached Packages ⬇
-      uses: actions/cache@v1
-      with:
-        path: docs/node_modules
-        key: ${{ runner.os }}-yarn-12.x-${{ hashFiles('docs/yarn.lock') }}-${{ secrets.YARN_CACHE_KEY }}
-
-    - name: Install Dependencies 📦
-      run: make install install-docs
-
-    - name: Checkout target branch to be able to diff
-      if: github.event_name == 'pull_request'
-      run: |
-        git fetch origin "${{ github.base_ref }}"
-        echo "DOCSTRING_DIFF_BRANCH=origin/${{ github.base_ref }}" >> $GITHUB_ENV
-
-        # Fetch entire history for current branch so that `make lint-docstrings`
-        # can calculate the proper diff between the branches
-        git fetch --unshallow origin "${{ github.ref }}"
-
-    - name: Lint Code 🎎
-      run: |
-        # If it's not a pull request, $DOCSTRING_DIFF_BRANCH is unset.
-        # This will result in an empty diff, which effictively means that
-        # make lint-docstrings will be skipped for other events than `pull_request`
-        make lint BRANCH=$DOCSTRING_DIFF_BRANCH
-
-    - name: Check Types 📚
-      run: make types
-
-    - name: Test Docs 🕸
-      run: make test-docs
+      - name: Checkout git repository 🕝
+        uses: actions/checkout@v2
+
+      - name: Set up Python 3.7 🐍
+        uses: actions/setup-python@v1
+        with:
+          python-version: 3.7
+
+      - name: Set up Node 12.x 🦙
+        uses: actions/setup-node@v2
+        with:
+          node-version: "12.x"
+
+      - name: Read Poetry Version 🔢
+        run: |
+          echo "POETRY_VERSION=$(scripts/poetry-version.sh)" >> $GITHUB_ENV
+        shell: bash
+
+      - name: Install poetry 🦄
+        uses: Gr1N/setup-poetry@v4
+        with:
+          poetry-version: ${{ env.POETRY_VERSION }}
+
+      - name: Load Poetry Cached Libraries ⬇
+        uses: actions/cache@v1
+        with:
+          path: ~/.cache/pypoetry/virtualenvs
+          key: ${{ runner.os }}-poetry-3.7-${{ hashFiles('**/poetry.lock') }}
+          restore-keys: ${{ runner.os }}-poetry-
+
+      - name: Load Yarn Cached Packages ⬇
+        uses: actions/cache@v1
+        with:
+          path: docs/node_modules
+          key: ${{ runner.os }}-yarn-12.x-${{ hashFiles('docs/yarn.lock') }}-${{ secrets.YARN_CACHE_KEY }}
+
+      - name: Install Dependencies 📦
+        run: make install install-docs
+
+      - name: Checkout target branch to be able to diff
+        if: github.event_name == 'pull_request'
+        run: |
+          git fetch origin "${{ github.base_ref }}"
+          echo "DOCSTRING_DIFF_BRANCH=origin/${{ github.base_ref }}" >> $GITHUB_ENV
+
+          # Fetch entire history for current branch so that `make lint-docstrings`
+          # can calculate the proper diff between the branches
+          git fetch --unshallow origin "${{ github.ref }}"
+
+      - name: Lint Code 🎎
+        run: |
+          # If it's not a pull request, $DOCSTRING_DIFF_BRANCH is unset.
+          # This will result in an empty diff, which effictively means that
+          # make lint-docstrings will be skipped for other events than `pull_request`
+          make lint BRANCH=$DOCSTRING_DIFF_BRANCH
+
+      - name: Check Types 📚
+        run: make types
+
+      - name: Test Docs 🕸
+        run: make test-docs
 
   test:
     name: Run Tests
     runs-on: ubuntu-latest
     strategy:
       matrix:
-<<<<<<< HEAD
         python-version: [3.7, 3.8, 3.9]
-=======
-        python-version: [3.7, 3.8]
->>>>>>> 9660044b
-
-    steps:
-    - name: Checkout git repository 🕝
-      uses: actions/checkout@v2
-
-    - name: Set up Python ${{ matrix.python-version }} 🐍
-      uses: actions/setup-python@v1
-      with:
-        python-version: ${{ matrix.python-version }}
-
-    - name: Read Poetry Version 🔢
-      run: |
-           echo "POETRY_VERSION=$(scripts/poetry-version.sh)" >> $GITHUB_ENV
-      shell: bash
-
-    - name: Install poetry 🦄
-      uses: Gr1N/setup-poetry@v4
-      with:
-        poetry-version: ${{ env.POETRY_VERSION }}
-
-    - name: Load Poetry Cached Libraries ⬇
-      uses: actions/cache@v1
-      with:
-        path: ~/.cache/pypoetry/virtualenvs
-        key: ${{ runner.os }}-poetry-${{ matrix.python-version }}-${{ hashFiles('**/poetry.lock') }}
-        restore-keys: ${{ runner.os }}-poetry-
-
-    - name: Install Dependencies 📦
-      run: make install
-
-    - name: Test Code 🔍
-      run: make test
-
-    - name: Send Coverage Report 📊
-      if: matrix.python-version == 3.7
-      env:
-        COVERALLS_REPO_TOKEN: ${{ secrets.GITHUB_TOKEN }}
-        COVERALLS_SERVICE_NAME: github
-      run: poetry run coveralls
+
+    steps:
+      - name: Checkout git repository 🕝
+        uses: actions/checkout@v2
+
+      - name: Set up Python ${{ matrix.python-version }} 🐍
+        uses: actions/setup-python@v1
+        with:
+          python-version: ${{ matrix.python-version }}
+
+      - name: Read Poetry Version 🔢
+        run: |
+          echo "POETRY_VERSION=$(scripts/poetry-version.sh)" >> $GITHUB_ENV
+        shell: bash
+
+      - name: Install poetry 🦄
+        uses: Gr1N/setup-poetry@v4
+        with:
+          poetry-version: ${{ env.POETRY_VERSION }}
+
+      - name: Load Poetry Cached Libraries ⬇
+        uses: actions/cache@v1
+        with:
+          path: ~/.cache/pypoetry/virtualenvs
+          key: ${{ runner.os }}-poetry-${{ matrix.python-version }}-${{ hashFiles('**/poetry.lock') }}
+          restore-keys: ${{ runner.os }}-poetry-
+
+      - name: Install Dependencies 📦
+        run: make install
+
+      - name: Test Code 🔍
+        run: make test
+
+      - name: Send Coverage Report 📊
+        if: matrix.python-version == 3.7
+        env:
+          COVERALLS_REPO_TOKEN: ${{ secrets.GITHUB_TOKEN }}
+          COVERALLS_SERVICE_NAME: github
+        run: poetry run coveralls
 
   docker_linter:
     name: Lint Dockerfile
@@ -162,76 +151,76 @@
       # Due to an issue with checking out a wrong commit, we make sure
       # to checkout HEAD commit for a pull request.
       # More details: https://github.com/actions/checkout/issues/299
-    - name: Checkout pull request HEAD commit instead of merge commit 🕝
-      uses: actions/checkout@v2
-      if: github.event_name == 'pull_request'
-      with:
-        ref: ${{ github.event.pull_request.head.sha }}
-
-    - name: Checkout git repository 🕝
-      uses: actions/checkout@v2
-      if: github.event_name != 'pull_request'
-
-    # Set environment variables for a pull request
-    #
-    # In this scenario, we've created a PR #1234
-    #
-    # Example output:
-    # IMAGE_TAG=1234
-    - name: Set environment variables - pull_request
-      if: github.event_name == 'pull_request' && env.IS_TAG_BUILD == 'false'
-      run: |
-        echo "IMAGE_TAG=${{ github.event.number }}" >> $GITHUB_ENV
-
-    # Set environment variables for a tag
-    #
-    # In this scenario, we've pushed the '2.4.1' tag
-    #
-    # Example output:
-    # IMAGE_TAG=2.4.1
-    - name: Set environment variables - push - tag
-      if: github.event_name == 'push' && env.IS_TAG_BUILD == 'true'
-      run: |
-        TAG_NAME=${GITHUB_REF#refs/tags/}
-        echo "IMAGE_TAG=${TAG_NAME}" >> $GITHUB_ENV
-
-    # Set environment variables for a branch
-    #
-    # In this scenario, we've pushed changes into the main branch
-    #
-    # Example output:
-    # IMAGE_TAG=main
-    - name: Set environment variables - push - branch
-      if: github.event_name == 'push' && env.IS_TAG_BUILD == 'false'
-      run: |
-        BRANCH_NAME=${GITHUB_REF#refs/heads/}
-        echo "IMAGE_TAG=${BRANCH_NAME}" >> $GITHUB_ENV
-
-    - name: Set output
-      id: set_output
-      run: |
-        echo "::set-output name=image_tag::${{ env.IMAGE_TAG }}"
-
-    - name: Check if tag version is equal or higher than the latest tagged rasa-sdk version
-      id: rasa_sdk_get_version
-      if: env.IS_TAG_BUILD == 'true'
-      run: |
-        # Get latest tagged rasa-sdk version
-        git fetch --depth=1 origin "+refs/tags/*:refs/tags/*"
-        # Fetch branch history
-        git fetch --prune --unshallow
-        LATEST_TAGGED_NON_ALPHA_RASA_SDK_VERSION=$(git tag | sort -r -V | grep -E "^[0-9.]+$" | head -n1)
-        CURRENT_TAG=${GITHUB_REF#refs/tags/}
-        # Return 'true' if tag version is equal or higher than the latest tagged rasa-sdk version
-        IS_NEWEST_VERSION=$((printf '%s\n%s\n' "${LATEST_TAGGED_NON_ALPHA_RASA_SDK_VERSION}" "$CURRENT_TAG" \
-          | sort -V -C && echo true || echo false) || true)
-
-
-        if [[ "${IS_NEWEST_VERSION}" == "true" && "$CURRENT_TAG" =~ ^[0-9.]+$ ]]; then
-          echo "::set-output name=is_newest_version::true"
-        else
-          echo "::set-output name=is_newest_version::false"
-        fi
+      - name: Checkout pull request HEAD commit instead of merge commit 🕝
+        uses: actions/checkout@v2
+        if: github.event_name == 'pull_request'
+        with:
+          ref: ${{ github.event.pull_request.head.sha }}
+
+      - name: Checkout git repository 🕝
+        uses: actions/checkout@v2
+        if: github.event_name != 'pull_request'
+
+      # Set environment variables for a pull request
+      #
+      # In this scenario, we've created a PR #1234
+      #
+      # Example output:
+      # IMAGE_TAG=1234
+      - name: Set environment variables - pull_request
+        if: github.event_name == 'pull_request' && env.IS_TAG_BUILD == 'false'
+        run: |
+          echo "IMAGE_TAG=${{ github.event.number }}" >> $GITHUB_ENV
+
+      # Set environment variables for a tag
+      #
+      # In this scenario, we've pushed the '2.4.1' tag
+      #
+      # Example output:
+      # IMAGE_TAG=2.4.1
+      - name: Set environment variables - push - tag
+        if: github.event_name == 'push' && env.IS_TAG_BUILD == 'true'
+        run: |
+          TAG_NAME=${GITHUB_REF#refs/tags/}
+          echo "IMAGE_TAG=${TAG_NAME}" >> $GITHUB_ENV
+
+      # Set environment variables for a branch
+      #
+      # In this scenario, we've pushed changes into the main branch
+      #
+      # Example output:
+      # IMAGE_TAG=main
+      - name: Set environment variables - push - branch
+        if: github.event_name == 'push' && env.IS_TAG_BUILD == 'false'
+        run: |
+          BRANCH_NAME=${GITHUB_REF#refs/heads/}
+          echo "IMAGE_TAG=${BRANCH_NAME}" >> $GITHUB_ENV
+
+      - name: Set output
+        id: set_output
+        run: |
+          echo "::set-output name=image_tag::${{ env.IMAGE_TAG }}"
+
+      - name: Check if tag version is equal or higher than the latest tagged rasa-sdk version
+        id: rasa_sdk_get_version
+        if: env.IS_TAG_BUILD == 'true'
+        run: |
+          # Get latest tagged rasa-sdk version
+          git fetch --depth=1 origin "+refs/tags/*:refs/tags/*"
+          # Fetch branch history
+          git fetch --prune --unshallow
+          LATEST_TAGGED_NON_ALPHA_RASA_SDK_VERSION=$(git tag | sort -r -V | grep -E "^[0-9.]+$" | head -n1)
+          CURRENT_TAG=${GITHUB_REF#refs/tags/}
+          # Return 'true' if tag version is equal or higher than the latest tagged rasa-sdk version
+          IS_NEWEST_VERSION=$((printf '%s\n%s\n' "${LATEST_TAGGED_NON_ALPHA_RASA_SDK_VERSION}" "$CURRENT_TAG" \
+            | sort -V -C && echo true || echo false) || true)
+
+
+          if [[ "${IS_NEWEST_VERSION}" == "true" && "$CURRENT_TAG" =~ ^[0-9.]+$ ]]; then
+            echo "::set-output name=is_newest_version::true"
+          else
+            echo "::set-output name=is_newest_version::false"
+          fi
 
   build_docker_image:
     name: Build Docker image
@@ -242,47 +231,47 @@
       # Due to an issue with checking out a wrong commit, we make sure
       # to checkout HEAD commit for a pull request.
       # More details: https://github.com/actions/checkout/issues/299
-    - name: Checkout pull request HEAD commit instead of merge commit 🕝
-      uses: actions/checkout@v2
-      if: github.event_name == 'pull_request'
-      with:
-        ref: ${{ github.event.pull_request.head.sha }}
-
-    - name: Checkout git repository 🕝
-      uses: actions/checkout@v2
-      if: github.event_name != 'pull_request'
-
-    - name: Set up Docker Buildx
-      uses: docker/setup-buildx-action@154c24e1f33dbb5865a021c99f1318cfebf27b32
-      with:
-        version: v0.5.1
-        driver: docker
-
-    - name: Set environment variables
-      run: |
-        echo "IMAGE_TAG=${{ needs.build_docker_image_set_env.outputs.image_tag }}" >> $GITHUB_ENV
-
-    - name: Build Docker image
-      run: |
-        docker buildx bake --load
-
-    - name: Login to Docker Hub Registry 🔢
-      if: github.event_name == 'push' && env.IS_TAG_BUILD == 'true' && github.repository == 'RasaHQ/rasa-sdk'
-      run: echo ${{ secrets.DOCKER_HUB_PASSWORD }} | docker login -u ${{ secrets.DOCKER_HUB_USERNAME }} --password-stdin || true
-
-    - name: Push Docker image 📦
-      if: github.event_name == 'push' && env.IS_TAG_BUILD == 'true' && github.repository == 'RasaHQ/rasa-sdk'
-      run: |
-        IS_NEWEST_VERSION=${{ needs.build_docker_image_set_env.outputs.is_newest_version }}
-
-        # Push image
-        docker push rasa/rasa-sdk:${IMAGE_TAG}
-
-        # Tag the image as latest
-        if [[ "${IS_NEWEST_VERSION}" == "true" ]]; then
-          docker tag rasa/rasa-sdk:${IMAGE_TAG} rasa/rasa-sdk:latest
-          docker push rasa/rasa-sdk:latest
-        fi
+      - name: Checkout pull request HEAD commit instead of merge commit 🕝
+        uses: actions/checkout@v2
+        if: github.event_name == 'pull_request'
+        with:
+          ref: ${{ github.event.pull_request.head.sha }}
+
+      - name: Checkout git repository 🕝
+        uses: actions/checkout@v2
+        if: github.event_name != 'pull_request'
+
+      - name: Set up Docker Buildx
+        uses: docker/setup-buildx-action@154c24e1f33dbb5865a021c99f1318cfebf27b32
+        with:
+          version: v0.5.1
+          driver: docker
+
+      - name: Set environment variables
+        run: |
+          echo "IMAGE_TAG=${{ needs.build_docker_image_set_env.outputs.image_tag }}" >> $GITHUB_ENV
+
+      - name: Build Docker image
+        run: |
+          docker buildx bake --load
+
+      - name: Login to Docker Hub Registry 🔢
+        if: github.event_name == 'push' && env.IS_TAG_BUILD == 'true' && github.repository == 'RasaHQ/rasa-sdk'
+        run: echo ${{ secrets.DOCKER_HUB_PASSWORD }} | docker login -u ${{ secrets.DOCKER_HUB_USERNAME }} --password-stdin || true
+
+      - name: Push Docker image 📦
+        if: github.event_name == 'push' && env.IS_TAG_BUILD == 'true' && github.repository == 'RasaHQ/rasa-sdk'
+        run: |
+          IS_NEWEST_VERSION=${{ needs.build_docker_image_set_env.outputs.is_newest_version }}
+
+          # Push image
+          docker push rasa/rasa-sdk:${IMAGE_TAG}
+
+          # Tag the image as latest
+          if [[ "${IS_NEWEST_VERSION}" == "true" ]]; then
+            docker tag rasa/rasa-sdk:${IMAGE_TAG} rasa/rasa-sdk:latest
+            docker push rasa/rasa-sdk:latest
+          fi
 
   deploy:
     name: Deploy to PyPI
@@ -290,68 +279,68 @@
 
     # deploy will only be run when there is a tag available
     if: github.event_name == 'push' && startsWith(github.event.ref, 'refs/tags')
-    needs: [quality, test, build_docker_image]     # only run after all other stages succeeded
-
-    steps:
-    - name: Checkout git repository 🕝
-      uses: actions/checkout@v2
-
-    - name: Set up Python 3.7 🐍
-      uses: actions/setup-python@v1
-      with:
-        python-version: 3.7
-
-    - name: Read Poetry Version 🔢
-      run: |
-           echo "POETRY_VERSION=$(scripts/poetry-version.sh)" >> $GITHUB_ENV
-      shell: bash
-
-    - name: Install poetry 🦄
-      uses: Gr1N/setup-poetry@v4
-      with:
-        poetry-version: ${{ env.POETRY_VERSION }}
-
-    - name: Build ⚒️ Distributions
-      run: poetry build
-
-    - name: Publish to PyPI 📦
-      uses: pypa/gh-action-pypi-publish@bea5cda687c2b79989126d589ef4411bedce0195
-      with:
-        user: __token__
-        password: ${{ secrets.PYPI_TOKEN }}
-        skip_existing: true
-
-    - name: Publish Release Notes 🗞
-      if: env.IS_TAG_BUILD
-      env:
-        GITHUB_TAG: ${{ github.ref }}
-        GITHUB_REPO_SLUG: ${{ github.repository }}
-        GITHUB_TOKEN: ${{ secrets.GITHUB_TOKEN }}
-      run: |
-        GITHUB_TAG=${GITHUB_TAG/refs\/tags\//}
-        sudo apt-get update
-        sudo apt-get -y install pandoc
-        pip install -U github3.py pep440_version_utils
-        python3 ${GITHUB_WORKSPACE}/scripts/publish_gh_release_notes.py
-
-    - name: Get RASA SDK Version
-      env:
-        RASA_SDK_VERSION: ${{ github.ref }}
-      run: |
-        echo "RASA_SDK_VERSION=${RASA_SDK_VERSION/refs\/tags\//}" >> $GITHUB_ENV
-
-    - name: Notify Slack 💬
-      if: env.IS_TAG_BUILD && success()
-      env:
-        SLACK_WEBHOOK: ${{ secrets.SLACK_WEBHOOK }}
-      uses: Ilshidur/action-slack@2.1.0
-      with:
-        args: "⚡ New *Rasa SDK* version ${{ env.RASA_SDK_VERSION }} has been released! Changelog: https://github.com/RasaHQ/rasa-sdk/blob/${{ env.RASA_SDK_VERSION }}/CHANGELOG.mdx"
-
-    - name: Notify Slack of Failure ⛔
-      if: env.IS_TAG_BUILD && failure()
-      env:
-        SLACK_WEBHOOK: ${{ secrets.SLACK_WEBHOOK }}
-      uses: Ilshidur/action-slack@2.1.0
-      with:
-        args: "⛔️ *Rasa SDK* version ${{ env.RASA_SDK_VERSION }} could not be released 😱 GitHub Actions: https://github.com/RasaHQ/rasa-sdk/actions?query=branch%3A${{ env.RASA_SDK_VERSION }}"+    needs: [quality, test, build_docker_image] # only run after all other stages succeeded
+
+    steps:
+      - name: Checkout git repository 🕝
+        uses: actions/checkout@v2
+
+      - name: Set up Python 3.7 🐍
+        uses: actions/setup-python@v1
+        with:
+          python-version: 3.7
+
+      - name: Read Poetry Version 🔢
+        run: |
+          echo "POETRY_VERSION=$(scripts/poetry-version.sh)" >> $GITHUB_ENV
+        shell: bash
+
+      - name: Install poetry 🦄
+        uses: Gr1N/setup-poetry@v4
+        with:
+          poetry-version: ${{ env.POETRY_VERSION }}
+
+      - name: Build ⚒️ Distributions
+        run: poetry build
+
+      - name: Publish to PyPI 📦
+        uses: pypa/gh-action-pypi-publish@bea5cda687c2b79989126d589ef4411bedce0195
+        with:
+          user: __token__
+          password: ${{ secrets.PYPI_TOKEN }}
+          skip_existing: true
+
+      - name: Publish Release Notes 🗞
+        if: env.IS_TAG_BUILD
+        env:
+          GITHUB_TAG: ${{ github.ref }}
+          GITHUB_REPO_SLUG: ${{ github.repository }}
+          GITHUB_TOKEN: ${{ secrets.GITHUB_TOKEN }}
+        run: |
+          GITHUB_TAG=${GITHUB_TAG/refs\/tags\//}
+          sudo apt-get update
+          sudo apt-get -y install pandoc
+          pip install -U github3.py pep440_version_utils
+          python3 ${GITHUB_WORKSPACE}/scripts/publish_gh_release_notes.py
+
+      - name: Get RASA SDK Version
+        env:
+          RASA_SDK_VERSION: ${{ github.ref }}
+        run: |
+          echo "RASA_SDK_VERSION=${RASA_SDK_VERSION/refs\/tags\//}" >> $GITHUB_ENV
+
+      - name: Notify Slack 💬
+        if: env.IS_TAG_BUILD && success()
+        env:
+          SLACK_WEBHOOK: ${{ secrets.SLACK_WEBHOOK }}
+        uses: Ilshidur/action-slack@2.1.0
+        with:
+          args: "⚡ New *Rasa SDK* version ${{ env.RASA_SDK_VERSION }} has been released! Changelog: https://github.com/RasaHQ/rasa-sdk/blob/${{ env.RASA_SDK_VERSION }}/CHANGELOG.mdx"
+
+      - name: Notify Slack of Failure ⛔
+        if: env.IS_TAG_BUILD && failure()
+        env:
+          SLACK_WEBHOOK: ${{ secrets.SLACK_WEBHOOK }}
+        uses: Ilshidur/action-slack@2.1.0
+        with:
+          args: "⛔️ *Rasa SDK* version ${{ env.RASA_SDK_VERSION }} could not be released 😱 GitHub Actions: https://github.com/RasaHQ/rasa-sdk/actions?query=branch%3A${{ env.RASA_SDK_VERSION }}"