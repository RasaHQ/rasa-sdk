--- conflicted
+++ resolved
@@ -22,74 +22,6 @@
   DOCS_BRANCH: documentation
   TAG_NAME: ${GITHUB_REF#refs/tags/}
   IS_TAG_BUILD: ${{ startsWith(github.event.ref, 'refs/tags') }}
-<<<<<<< HEAD
-  IS_MASTER_BRANCH: ${{ github.ref == 'refs/heads/main' }}
-
-jobs:
-  evaluate_release_tag:
-    name: Evaluate release tag
-    runs-on: ubuntu-latest
-    if: github.repository == 'RasaHQ/rasa-sdk'  # don't run this for main branches of forks, would fail anyways
-    outputs:
-      build_docs: ${{ steps.check_tag.outputs.build_docs }}
-
-    steps:
-    - name: Checkout git repository 🕝
-      uses: actions/checkout@v2
-
-    - name: Check if tag version is equal or higher than the latest tagged Rasa SDK version
-      id: rasa_sdk_get_version
-      run: |
-        # Get latest tagged Rasa SDK version
-        git fetch --depth=1 origin "+refs/tags/*:refs/tags/*"
-        # Fetch branch history
-        git fetch --prune --unshallow
-        LATEST_TAGGED_NON_ALPHA_RASA_SDK_VERSION=$(git tag | sort -r -V | grep -E "^[0-9.]+$" | head -n1)
-        echo "LATEST_TAGGED_NON_ALPHA_RASA_SDK_VERSION=${LATEST_TAGGED_NON_ALPHA_RASA_SDK_VERSION}" >> $GITHUB_ENV
-        # Return 'true' if tag version is equal or higher than the latest tagged Rasa SDK version
-        IS_LATEST_VERSION=$((printf '%s\n%s\n' "${LATEST_TAGGED_NON_ALPHA_RASA_SDK_VERSION}" "$TAG_NAME" \
-          | sort -V -C && echo true || echo false) || true)
-        if [[ "${IS_LATEST_VERSION}" == "true" && "$TAG_NAME" =~ ^[0-9.]+$ ]]; then
-          echo "::set-output name=is_latest_version::true"
-        else
-          echo "::set-output name=is_latest_version::false"
-        fi
-    # MAJOR.MINOR.MICRO(PATCH)
-    # docs are built on every minor tag for the latest major (when 3.0 is out, the latest major is 3.0)
-    # (technically it'll be always the latest version)
-    #
-    # docs are built on every micro tag for the latest minor of
-    # - the latest major (when 3.0 is out, the latest major is 3.0)
-    # - the previous major (when 3.0 is out, the previous major is 2.0, the latest minor on this version being 2.8)
-    - name: Check if it's a micro tag for the latest minor
-      if: env.IS_TAG_BUILD == 'true'
-      id: check_tag
-      run: |
-        IS_LATEST_VERSION=${{ steps.rasa_sdk_get_version.outputs.is_latest_version }}
-        # the latest major (when 3.0 is out, the latest major is 3.0)
-        # build docs on push to the main branch
-        if [[ "${IS_LATEST_VERSION}" == "true" || "${IS_MASTER_BRANCH}" == "true" ]]; then
-          echo "::set-output name=build_docs::true"
-          exit 0
-        fi
-        # the previous major (when 3.0 is out, the previous major is 2.0, the latest minor on this version being 2.8)
-        CURRENT_MAJOR_VERSION=$(echo ${LATEST_TAGGED_NON_ALPHA_RASA_SDK_VERSION} | awk -F\. '{print $1}')
-        PREVIOUS_MAJOR_LATEST_VERSION=$(git tag | sort -r -V | grep -E "^[0-9.]+$" | grep -vE "^${CURRENT_MAJOR_VERSION}" | head -n1)
-        # Return 'true' if tag version is equal or higher than the latest previous major version
-        IS_PREVIOUS_MAJOR_LATEST_VERSION=$((printf '%s\n%s\n' "${PREVIOUS_MAJOR_LATEST_VERSION}" "$TAG_NAME" \
-          | sort -V -C && echo true || echo false) || true)
-        if [[ "${IS_PREVIOUS_MAJOR_LATEST_VERSION}" == "true" ]]; then
-          echo "::set-output name=build_docs::true"
-          exit 0
-        fi
-        echo "::set-output name=build_docs::false"
-
-  docs:
-    name: Build Docs
-    runs-on: ubuntu-latest
-    needs: [ evaluate_release_tag ]
-    if: github.repository == 'RasaHQ/rasa-sdk' && needs.evaluate_release_tag.outputs.build_docs == 'true'  # don't run this for main branches of forks, would fail anyways
-=======
   IS_MAIN_BRANCH: ${{ github.ref == 'refs/heads/main' }}
 
 jobs:
@@ -194,7 +126,6 @@
     needs: [ evaluate_release_tag ]
     # don't run this for main branches of forks, would fail anyways
     if: github.repository == 'RasaHQ/rasa-sdk' && needs.evaluate_release_tag.outputs.build_docs == 'true' && github.ref != 'refs/heads/documentation' && github.event_name != 'pull_request'
->>>>>>> 2fe9e16a
 
     steps:
     - name: Checkout git repository 🕝
