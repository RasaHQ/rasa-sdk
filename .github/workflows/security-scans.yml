name: Security Scans

on:
  pull_request:
    types: [opened, synchronize, labeled]

jobs:
<<<<<<< HEAD
  snyk:
    runs-on: ubuntu-20.04
=======
  cleanup_runs:
    name: Cancel old branch builds
    runs-on: ubuntu-22.04
    if: "!startsWith(github.ref, 'refs/tags/') && github.ref != 'refs/heads/main'"

>>>>>>> 26bbf84b
    steps:
      - uses: actions/checkout@v3
      - name: Run Snyk to check for package vulnerabilities
        uses: snyk/actions/python-3.8@master
        continue-on-error: true
        env:
          SNYK_TOKEN: ${{ secrets.SNYK_TOKEN }}
        with:
          command: monitor
          args: --all-projects --org=rasa --skip-unresolved

  trivy:
    name: Detecting hardcoded secrets
    runs-on: ubuntu-22.04
    steps:
    - uses: actions/checkout@ac593985615ec2ede58e132d2e21d2b1cbd6127c
      with:
        # Fetch all history for all tags and branches
        fetch-depth: '0'
    - name: Run Trivy vulnerability scanner
      id: trivy
      uses: aquasecurity/trivy-action@d63413b0a4a4482237085319f7f4a1ce99a8f2ac
      continue-on-error: true
      with:
        format: 'table'
        scan-type: 'fs'
        exit-code: '1'
        security-checks: 'secret'
    - name: Alert on secret finding
      if: steps.trivy.outcome == 'failure'
      uses: slackapi/slack-github-action@936158bbe252e9a6062e793ea4609642c966e302
      with:
        payload: |
          {
            "text": "*A secret was detected in a GitHub commit in the repo ${{ github.repository }}.*\n${{ github.event.pull_request.html_url || github.event.head_commit.url }}",
            "blocks": [
              {
                "type": "section",
                "text": {
                  "type": "mrkdwn",
                  "text": "*A secret was detected in a GitHub commit in the repo ${{ github.repository }}.*\n${{ github.event.pull_request.html_url || github.event.head_commit.url }}"
                }
              }
            ]
          }
      env:
        SLACK_WEBHOOK_URL: ${{ secrets.SLACK_CODESECURITY_WEBHOOK_URL }}
        SLACK_WEBHOOK_TYPE: INCOMING_WEBHOOK
    - name: Fail build if a secret is found
      if: steps.trivy.outcome == 'failure'
      run: |
        echo "=========================================================="
        echo "| This build has failed because Trivy detected a secret. |"
        echo "=========================================================="
        echo "1. Check the step 'Run Trivy vulnerability scanner' for output to help you find the secret."
        echo "2. If the finding is a false positive, add it as an entry to trivy-secret.yaml in the root of the repo to suppress the finding."
        echo "3. If the finding is valid, the security team can help advise your next steps."
        exit 1<|MERGE_RESOLUTION|>--- conflicted
+++ resolved
@@ -5,16 +5,8 @@
     types: [opened, synchronize, labeled]
 
 jobs:
-<<<<<<< HEAD
   snyk:
-    runs-on: ubuntu-20.04
-=======
-  cleanup_runs:
-    name: Cancel old branch builds
     runs-on: ubuntu-22.04
-    if: "!startsWith(github.ref, 'refs/tags/') && github.ref != 'refs/heads/main'"
-
->>>>>>> 26bbf84b
     steps:
       - uses: actions/checkout@v3
       - name: Run Snyk to check for package vulnerabilities
