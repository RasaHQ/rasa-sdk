--- conflicted
+++ resolved
@@ -83,13 +83,9 @@
 pep440-version-utils = "^0.3.0"
 semantic_version = "^2.8.5"
 typing-extensions = "^3.7.4"
-<<<<<<< HEAD
 mypy = "^0.790"
-=======
-mypy = "^0.782"
 
 # uvloop >= 0.15.0 is not compatible with Python 3.6 and not available on Windows
 [tool.poetry.dependencies.uvloop]
 version = "<0.15.0"
-markers = "sys_platform != 'win32'"
->>>>>>> 2491f2a6
+markers = "sys_platform != 'win32'"