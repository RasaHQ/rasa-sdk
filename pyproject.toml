[build-system]
requires = [ "poetry-core>=1.0.0",]
build-backend = "poetry.core.masonry.api"

[tool.black]
line-length = 88
target-version = [ "py37", "py38", "py39"]
exclude = "((.eggs | .git | .mypy_cache | .pytest_cache | build | dist))"

[tool.poetry]
name = "rasa-sdk"
version = "2.8.2"
description = "Open source machine learning framework to automate text- and voice-based conversations: NLU, dialogue management, connect to Slack, Facebook, and more - Create chatbots and voice assistants"
authors = [ "Rasa Technologies GmbH <hi@rasa.com>",]
maintainers = [ "Tom Bocklisch <tom@rasa.com>",]
homepage = "https://rasa.com"
repository = "https://github.com/rasahq/rasa-sdk"
documentation = "https://rasa.com/docs"
classifiers = [ "Development Status :: 4 - Beta", "Intended Audience :: Developers", "License :: OSI Approved :: Apache Software License", "Programming Language :: Python", "Programming Language :: Python :: 3.7", "Programming Language :: Python :: 3.8", "Programming Language :: Python :: 3.9", "Topic :: Software Development :: Libraries",]
keywords = [ "nlp", "machine-learning", "machine-learning-library", "bot", "bots", "botkit", "rasa conversational-agents", "conversational-ai", "chatbot", "chatbot-framework", "bot-framework",]
include = [ "LICENSE.txt", "README.md",]
readme = "README.md"
license = "Apache-2.0"

[tool.towncrier]
package = "rasa_sdk"
package_dir = "rasa_sdk"
filename = "CHANGELOG.mdx"
directory = "./changelog"
underlines = "   "
title_format = "## [{version}] - {project_date}"
template = "./changelog/_template.md.jinja2"
start_string = "<!-- TOWNCRIER -->\n"
issue_format = "[#{issue}](https://github.com/rasahq/rasa-sdk/issues/{issue})"
[[tool.towncrier.type]]
directory = "removal"
name = "Deprecations and Removals"
showcontent = true

[[tool.towncrier.type]]
directory = "feature"
name = "Features"
showcontent = true

[[tool.towncrier.type]]
directory = "improvement"
name = "Improvements"
showcontent = true

[[tool.towncrier.type]]
directory = "bugfix"
name = "Bugfixes"
showcontent = true

[[tool.towncrier.type]]
directory = "doc"
name = "Improved Documentation"
showcontent = true

[[tool.towncrier.type]]
directory = "misc"
name = "Miscellaneous internal changes"
showcontent = false

[tool.poetry.dependencies]
python = ">=3.7,<3.10"
coloredlogs = ">=10,<16"
sanic = "^21.6.0"
requests = ">=2.23.0,<2.26.0"
typing-extensions = "^3.7.4"
<<<<<<< HEAD
Sanic-Cors = "^1.0.0"
=======
urllib3 = "^1.26.5"
>>>>>>> 28646f35

[tool.poetry.dev-dependencies]
pytest-cov = "^2.12.1"
coveralls = "^3.1.0"
pytest = "^6.2.5"
black = "^21.9b0"
flake8 = "^3.9.2"
flake8-docstrings = "^1.6.0"
questionary = ">=1.7.0,<1.9.0"
towncrier = "^21.3.0"
toml = "^0.10.2"
pep440-version-utils = "^0.3.0"
semantic_version = "^2.8.5"
mypy = "^0.910"
sanic-testing = "^0.7.0"

[tool.poetry.dependencies.uvloop]
version = "<0.15.0"
markers = "sys_platform != 'win32'"<|MERGE_RESOLUTION|>--- conflicted
+++ resolved
@@ -68,11 +68,8 @@
 sanic = "^21.6.0"
 requests = ">=2.23.0,<2.26.0"
 typing-extensions = "^3.7.4"
-<<<<<<< HEAD
 Sanic-Cors = "^1.0.0"
-=======
 urllib3 = "^1.26.5"
->>>>>>> 28646f35
 
 [tool.poetry.dev-dependencies]
 pytest-cov = "^2.12.1"
