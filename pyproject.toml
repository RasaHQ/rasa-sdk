[build-system]
requires = [ "poetry>=1.0.3",]
build-backend = "poetry.masonry.api"

[tool.poetry]
name = "rasa-sdk"
<<<<<<< HEAD
version = "1.10.2"
=======
version = "2.0.0a1"
>>>>>>> e8a4e554
description = "Open source machine learning framework to automate text- and voice-based conversations: NLU, dialogue management, connect to Slack, Facebook, and more - Create chatbots and voice assistants"
authors = [ "Rasa Technologies GmbH <hi@rasa.com>",]
maintainers = [ "Tom Bocklisch <tom@rasa.com>",]
homepage = "https://rasa.com"
repository = "https://github.com/rasahq/rasa-sdk"
documentation = "https://rasa.com/docs"
classifiers = [ "Development Status :: 4 - Beta", "Intended Audience :: Developers", "License :: OSI Approved :: Apache Software License", "Programming Language :: Python", "Programming Language :: Python :: 3.6", "Programming Language :: Python :: 3.7", "Topic :: Software Development :: Libraries",]
keywords = [ "nlp", "machine-learning", "machine-learning-library", "bot", "bots", "botkit", "rasa conversational-agents", "conversational-ai", "chatbot", "chatbot-framework", "bot-framework",]
include = [ "LICENSE.txt", "README.md",]
readme = "README.md"
license = "Apache-2.0"

[tool.black]
line-length = 88
target-version = [ "py36", "py37",]
exclude = "((.eggs | .git | .pytype | .pytest_cache | build | dist))"

[tool.towncrier]
package = "rasa_sdk"
package_dir = "rasa_sdk"
filename = "CHANGELOG.rst"
directory = "./changelog"
underlines = "^-_"
title_format = "[{version}] - {project_date}"
template = "./changelog/_template.jinja2"
[[tool.towncrier.type]]
directory = "removal"
name = "Deprecations and Removals"
showcontent = true

[[tool.towncrier.type]]
directory = "feature"
name = "Features"
showcontent = true

[[tool.towncrier.type]]
directory = "improvement"
name = "Improvements"
showcontent = true

[[tool.towncrier.type]]
directory = "bugfix"
name = "Bugfixes"
showcontent = true

[[tool.towncrier.type]]
directory = "doc"
name = "Improved Documentation"
showcontent = true

[[tool.towncrier.type]]
directory = "misc"
name = "Miscellaneous internal changes"
showcontent = false

[tool.poetry.dependencies]
python = "^3.6"
coloredlogs = ">=10,<15"
sanic = "^19.12.2"
sanic-cors = "^0.10.0b1"
requests = "^2.0"

[tool.poetry.dev-dependencies]
pytest-cov = "^2.8.1"
coveralls = "^2.0.0"
pytest = "^5.4.1"
black = "^19.10b0"
flake8 = "^3.8.2"
pytype = "^2020.1.24"
pytest-sanic = "^1.6.1"
questionary = "^1.5.2"
towncrier = "^19.2.0"
toml = "^0.10.0"
<<<<<<< HEAD
pep440-version-utils = "^0.3.0"
=======
semantic_version = "^2.8.5"
>>>>>>> e8a4e554
<|MERGE_RESOLUTION|>--- conflicted
+++ resolved
@@ -4,11 +4,7 @@
 
 [tool.poetry]
 name = "rasa-sdk"
-<<<<<<< HEAD
-version = "1.10.2"
-=======
 version = "2.0.0a1"
->>>>>>> e8a4e554
 description = "Open source machine learning framework to automate text- and voice-based conversations: NLU, dialogue management, connect to Slack, Facebook, and more - Create chatbots and voice assistants"
 authors = [ "Rasa Technologies GmbH <hi@rasa.com>",]
 maintainers = [ "Tom Bocklisch <tom@rasa.com>",]
@@ -82,8 +78,5 @@
 questionary = "^1.5.2"
 towncrier = "^19.2.0"
 toml = "^0.10.0"
-<<<<<<< HEAD
 pep440-version-utils = "^0.3.0"
-=======
-semantic_version = "^2.8.5"
->>>>>>> e8a4e554
+semantic_version = "^2.8.5"