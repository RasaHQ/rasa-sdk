--- conflicted
+++ resolved
@@ -85,12 +85,4 @@
 pep440-version-utils = "^0.3.0"
 semantic_version = "^2.8.5"
 mypy = "^0.910"
-<<<<<<< HEAD
-sanic-testing = "^0.8.0"
-=======
-sanic-testing = "^0.7.0"
-
-[tool.poetry.dependencies.uvloop]
-version = "<0.15.0"
-markers = "sys_platform != 'win32'"
->>>>>>> 727e8e58
+sanic-testing = "^0.8.0"