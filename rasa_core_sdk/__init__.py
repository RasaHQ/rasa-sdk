from __future__ import absolute_import
from __future__ import division
from __future__ import print_function
from __future__ import unicode_literals

import copy
import logging

import typing
from typing import Dict, Text, Any, Optional, Iterator
from typing import List


logger = logging.getLogger(__name__)

if typing.TYPE_CHECKING:
    from rasa_core_sdk.executor import CollectingDispatcher


class Tracker(object):
    """Maintains the state of a conversation."""

    @classmethod
    def from_dict(cls, state):
        # type: (Dict[Text, Any]) -> Tracker
        """Create a tracker from dump."""

        return Tracker(state.get("sender_id"),
                       state.get("slots", {}),
                       state.get("latest_message", {}),
                       state.get("events"),
                       state.get("paused"),
                       state.get("followup_action"),
                       state.get("active_form"),
                       state.get("latest_action_name"))

    def __init__(self, sender_id, slots,
                 latest_message, events, paused, followup_action, active_form, latest_action_name):
        """Initialize the tracker."""

        # list of previously seen events
        self.events = events
        # id of the source of the messages
        self.sender_id = sender_id
        # slots that can be filled in this domain
        self.slots = slots

        self.followup_action = followup_action

        self._paused = paused

        # latest_message is `parse_data`,
        # which is a dict: {"intent": UserUttered.intent,
        #                   "entities": UserUttered.entities,
        #                   "text": text}
        self.latest_message = latest_message if latest_message else {}
        self.active_form = active_form
        self.latest_action_name = latest_action_name

    def current_state(self):
        # type: () -> Dict[Text, Any]
        """Return the current tracker state as an object."""

        if len(self.events) > 0:
            latest_event_time = self.events[-1].timestamp
        else:
            latest_event_time = None

        return {
            "sender_id": self.sender_id,
            "slots": self.slots,
            "latest_message": self.latest_message,
            "latest_event_time": latest_event_time,
            "paused": self.is_paused(),
<<<<<<< HEAD
            "events": evts,
            "active_form": self.active_form,
            "latest_action_name": self.latest_action_name
=======
            "events": self.events
>>>>>>> eb95af6a
        }

    def current_slot_values(self):
        # type: () -> Dict[Text, Any]
        """Return the currently set values of the slots"""
        return self.slots

    def get_slot(self, key):
        # type: (Text) -> Optional[Any]
        """Retrieves the value of a slot."""

        if key in self.slots:
            return self.slots[key]
        else:
            logger.info("Tried to access non existent slot '{}'".format(key))
            return None

    def get_latest_entity_values(self, entity_type):
        # type: (Text) -> Iterator[Text]
        """Get entity values found for the passed entity name in latest msg.

        If you are only interested in the first entity of a given type use
        `next(tracker.get_latest_entity_values("my_entity_name"), None)`.
        If no entity is found `None` is the default result."""

        entities = self.latest_message.get("entities", [])
        return (x.get("value")
                for x in entities
                if x.get("entity") == entity_type)

    def is_paused(self):
        # type: () -> bool
        """State whether the tracker is currently paused."""
        return self._paused

    def idx_after_latest_restart(self):
        # type: () -> int
        """Return the idx of the most recent restart in the list of events.

        If the conversation has not been restarted, ``0`` is returned."""

        idx = 0
        for i, event in enumerate(self.events):
            if event.get("event") == "restarted":
                idx = i + 1
        return idx

    def events_after_latest_restart(self):
        # type: () -> List[dict]
        """Return a list of events after the most recent restart."""
        return list(self.events)[self.idx_after_latest_restart():]

    def __eq__(self, other):
        if isinstance(self, type(other)):
            return (other.events == self.events and
                    self.sender_id == other.sender_id)
        else:
            return False

    def __ne__(self, other):
        return not self.__eq__(other)

    def copy(self):
        return Tracker(self.sender_id,
                       copy.deepcopy(self.slots),
                       copy.deepcopy(self.latest_message),
                       copy.deepcopy(self.events),
                       self._paused,
                       self.followup_action,
                       self.active_form,
                       self.latest_action_name)


class Action(object):
    """Next action to be taken in response to a dialogue state."""

    def name(self):
        # type: () -> Text
        """Unique identifier of this simple action."""

        raise NotImplementedError

    def run(self, dispatcher, tracker, domain):
        # type: (CollectingDispatcher, Tracker, Dict[Text, Any]) -> List[dict]
        """Execute the side effects of this action."""

        raise NotImplementedError

    def __str__(self):
        return "Action('{}')".format(self.name())<|MERGE_RESOLUTION|>--- conflicted
+++ resolved
@@ -72,13 +72,9 @@
             "latest_message": self.latest_message,
             "latest_event_time": latest_event_time,
             "paused": self.is_paused(),
-<<<<<<< HEAD
-            "events": evts,
+            "events": self.events,
             "active_form": self.active_form,
             "latest_action_name": self.latest_action_name
-=======
-            "events": self.events
->>>>>>> eb95af6a
         }
 
     def current_slot_values(self):
