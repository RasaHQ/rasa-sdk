{
  "name": "rasa-sdk",
  "version": "0.0.0",
  "private": true,
  "scripts": {
    "start": "yarn pre-build && yarn develop",
    "develop": "docusaurus start --port 3002",
    "pre-build": "yarn copy-md-files && yarn variables && yarn included-sources && yarn program-outputs",
    "serve": "netlify dev -d build",
    "build": "docusaurus build",
    "swizzle": "docusaurus swizzle",
    "new-version": "docusaurus docs:version",
    "variables": "node scripts/compile_variables.js",
    "program-outputs": "node scripts/compile_program_outputs.js",
    "copy-md-files": "node scripts/copy_md_files.js",
    "included-sources": "node scripts/compile_included_sources.js",
    "clean": "find docs/sources -type f -not -name '.keep' -print0 | xargs -0  -I {} rm {}",
    "ci": "yarn install --frozen-lockfile"
  },
  "dependencies": {
<<<<<<< HEAD
    "@docusaurus/core": "^2.0.0-alpha.61",
    "@docusaurus/plugin-client-redirects": "^2.0.0-alpha.61",
    "@docusaurus/plugin-content-docs": "^2.0.0-alpha.61",
    "@docusaurus/plugin-sitemap": "^2.0.0-alpha.61",
    "@docusaurus/theme-classic": "^2.0.0-alpha.61",
    "@docusaurus/theme-search-algolia": "^2.0.0-alpha.32",
    "@mdx-js/react": "^1.5.8",
=======
    "@docusaurus/core": "2.0.0-alpha.63",
    "@docusaurus/plugin-client-redirects": "2.0.0-alpha.63",
    "@docusaurus/plugin-content-docs": "2.0.0-alpha.63",
    "@docusaurus/plugin-content-pages": "2.0.0-alpha.63",
    "@docusaurus/plugin-debug": "2.0.0-alpha.63",
    "@docusaurus/plugin-ideal-image": "2.0.0-alpha.63",
    "@docusaurus/plugin-sitemap": "2.0.0-alpha.63",
    "@docusaurus/theme-search-algolia": "2.0.0-alpha.63",
    "@lunelson/sass-calc": "^1.2.0",
    "@lunelson/sass-lerp": "^1.0.0",
    "@lunelson/sass-maps-next": "^1.0.0",
    "@lunelson/sass-throw": "^2.1.0",
    "@lunelson/sass-u": "^0.11.0",
    "@mdx-js/mdx": "^1.6.16",
    "@mdx-js/react": "^1.6.16",
    "@rasahq/docusaurus-theme-tabula": "^0.7.11",
    "clsx": "^1.1.1",
>>>>>>> dd4b75e2
    "core-js": "^3.6.5",
    "fibers": "^5.0.0",
    "mobx": "^4.3.1",
    "react": "^16.8.4",
    "react-dom": "^16.8.4",
    "react-promise": "^3.0.2",
    "react-router-dom": "^5.2.0",
    "redoc": "^2.0.0-rc.31",
    "remark": "^12.0.0",
    "remark-sources": "^1.0.3",
    "styled-components": "^4.2.0",
    "sass": "^1.26.10",
    "sass-loader": "^9.0.3",
    "styled-components": "^4.2.0"
  },
  "browserslist": {
    "production": [
      ">0.2%",
      "not dead",
      "not op_mini all"
    ],
    "development": [
      "last 1 chrome version",
      "last 1 firefox version",
      "last 1 safari version"
    ]
  },
  "devDependencies": {
    "netlify-cli": "^2.59.0",
    "toml": "^3.0.0"
  }
}<|MERGE_RESOLUTION|>--- conflicted
+++ resolved
@@ -18,15 +18,6 @@
     "ci": "yarn install --frozen-lockfile"
   },
   "dependencies": {
-<<<<<<< HEAD
-    "@docusaurus/core": "^2.0.0-alpha.61",
-    "@docusaurus/plugin-client-redirects": "^2.0.0-alpha.61",
-    "@docusaurus/plugin-content-docs": "^2.0.0-alpha.61",
-    "@docusaurus/plugin-sitemap": "^2.0.0-alpha.61",
-    "@docusaurus/theme-classic": "^2.0.0-alpha.61",
-    "@docusaurus/theme-search-algolia": "^2.0.0-alpha.32",
-    "@mdx-js/react": "^1.5.8",
-=======
     "@docusaurus/core": "2.0.0-alpha.63",
     "@docusaurus/plugin-client-redirects": "2.0.0-alpha.63",
     "@docusaurus/plugin-content-docs": "2.0.0-alpha.63",
@@ -44,7 +35,6 @@
     "@mdx-js/react": "^1.6.16",
     "@rasahq/docusaurus-theme-tabula": "^0.7.11",
     "clsx": "^1.1.1",
->>>>>>> dd4b75e2
     "core-js": "^3.6.5",
     "fibers": "^5.0.0",
     "mobx": "^4.3.1",
