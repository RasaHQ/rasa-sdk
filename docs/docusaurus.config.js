const path = require('path');
const {
  rehypePlugins: themeRehypePlugins,
  remarkPlugins: themeRemarkPlugins,
} = require('@rasahq/docusaurus-theme-tabula');
const { remarkProgramOutput } = require("./plugins/program_output");

const isDev = process.env.NODE_ENV === 'development';

let existingVersions = [];
try { existingVersions = require('./versions.json'); } catch (e) { console.info('no versions.json file found') }

const BASE_URL = '/docs/action-server/';
const SITE_URL = 'https://rasa.com';
// NOTE: this allows switching between local dev instances of rasa/rasa and rasa/rasa-x
const RASA_OPEN_SOURCE_SWAP_URL = isDev ? 'http://localhost:3000' : SITE_URL;
const RASA_X_SWAP_URL = isDev ? 'http://localhost:3001' : SITE_URL;

const versionLabels = {
  current: 'Master/Unreleased'
};

module.exports = {
  customFields: {
    productLogo: '/img/logo-rasa-oss.png',
    versionLabels,
    redocPages: [
      {
        title: 'Rasa Action Server API',
        specUrl: '/spec/action-server.yml',
        slug: '/pages/action-server-api',
      }
    ]
  },
  title: 'Rasa Action Server Documentation',
  tagline: 'Rasa Action Server Documentation',
  url: SITE_URL,
  baseUrl: BASE_URL,
  favicon: '/img/favicon.ico',
  organizationName: 'RasaHQ',
  projectName: 'rasa-sdk',
  themeConfig: {
    algolia: {
      // this is configured via DocSearch here:
      // https://github.com/algolia/docsearch-configs/blob/master/configs/rasa.json
<<<<<<< HEAD
=======
      disabled: true,
>>>>>>> dd4b75e2
      apiKey: '25626fae796133dc1e734c6bcaaeac3c', // FIXME: replace with values from our own index
      indexName: 'rasa',
      inputSelector: '.search-bar',
      searchParameters: {
        'facetFilters': ["tags:rasa-action-server"]
      }
    },
    navbar: {
      hideOnScroll: false,
      title: 'Rasa Action Server',
      items: [
        {
          label: 'Rasa Open Source',
          href: `${RASA_OPEN_SOURCE_SWAP_URL}/docs/rasa/`,
          position: 'left',
        },
        {
          label: 'Rasa X',
          position: 'left',
          href: `${RASA_X_SWAP_URL}/docs/rasa-x/`,
          target: '_self',
        },
        {
          label: 'Rasa Action Server',
          position: 'left',
          to: path.join('/', BASE_URL),
        },
        {
          href: 'https://github.com/rasahq/rasa',
          className: 'header-github-link',
          'aria-label': 'GitHub repository',
          position: 'right',
        },
        {
          target: '_self',
          href: 'https://blog.rasa.com/',
          label: 'Blog',
          position: 'right',
        },
        {
          label: 'Community',
          position: 'right',
          items: [
            {
              target: '_self',
              href: 'https://rasa.com/community/join/',
              label: 'Community Hub',
            },
            {
              target: '_self',
              href: 'https://forum.rasa.com',
              label: 'Forum',
            },
            {
              target: '_self',
              href: 'https://rasa.com/community/contribute/',
              label: 'How to Contribute',
            },
            {
              target: '_self',
              href: 'https://rasa.com/showcase/',
              label: 'Community Showcase',
            },
          ],
        },
      ],
    },
    footer: {
      copyright: `Copyright © ${new Date().getFullYear()} Rasa Technologies GmbH`,
    },
    gtm: {
      containerID: 'GTM-MMHSZCS',
    },
  },
  themes: [
    '@docusaurus/theme-search-algolia',
<<<<<<< HEAD
    ['@docusaurus/theme-classic', {
      customCss: require.resolve('./src/css/custom.css'),
    }],
=======
    '@rasahq/docusaurus-theme-tabula',
>>>>>>> dd4b75e2
  ],
  plugins: [
    ['@docusaurus/plugin-content-docs', {
      // https://v2.docusaurus.io/docs/next/docs-introduction/#docs-only-mode
      routeBasePath: '/',
      sidebarPath: require.resolve('./sidebars.js'),
      editUrl: 'https://github.com/rasahq/rasa-sdk/edit/master/docs/',
      showLastUpdateTime: true,
      showLastUpdateAuthor: true,
      rehypePlugins: [
        ...themeRehypePlugins,
      ],
      remarkPlugins: [
        ...themeRemarkPlugins,
        remarkProgramOutput,
      ],
      lastVersion: existingVersions[0] || 'current', // aligns / to last versioned folder in production
      versions: {
        current: {
          label: versionLabels['current'],
          path: existingVersions.length < 1 ? '' : 'next',
        },
      },
    }],
    ['@docusaurus/plugin-content-pages', {}],
    ['@docusaurus/plugin-sitemap',
      {
        cacheTime: 600 * 1000, // 600 sec - cache purge period
        changefreq: 'weekly',
        priority: 0.5,
      }],
    isDev && ['@docusaurus/plugin-debug', {}],
    [path.resolve(__dirname, './plugins/google-tagmanager'), {}],
  ].filter(Boolean),
};<|MERGE_RESOLUTION|>--- conflicted
+++ resolved
@@ -43,10 +43,6 @@
     algolia: {
       // this is configured via DocSearch here:
       // https://github.com/algolia/docsearch-configs/blob/master/configs/rasa.json
-<<<<<<< HEAD
-=======
-      disabled: true,
->>>>>>> dd4b75e2
       apiKey: '25626fae796133dc1e734c6bcaaeac3c', // FIXME: replace with values from our own index
       indexName: 'rasa',
       inputSelector: '.search-bar',
@@ -123,13 +119,7 @@
   },
   themes: [
     '@docusaurus/theme-search-algolia',
-<<<<<<< HEAD
-    ['@docusaurus/theme-classic', {
-      customCss: require.resolve('./src/css/custom.css'),
-    }],
-=======
     '@rasahq/docusaurus-theme-tabula',
->>>>>>> dd4b75e2
   ],
   plugins: [
     ['@docusaurus/plugin-content-docs', {
